--- conflicted
+++ resolved
@@ -221,18 +221,13 @@
 math help [<subcommands>...]  [--version]
 ```
 
-<<<<<<< HEAD
-### Arguments
-=======
+### Arguments
+
 **subcommands:**
 
 
-**--version:**
-
-*Show the version.*
-
-
-
->>>>>>> 932e6cdd
-
-**subcommands:**+### Flags
+
+**--version:**
+
+*Show the version.*