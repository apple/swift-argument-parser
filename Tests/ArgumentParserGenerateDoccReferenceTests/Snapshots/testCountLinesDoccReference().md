--- conflicted
+++ resolved
@@ -6,46 +6,28 @@
 count-lines [<input-file>] [--prefix=<prefix>] [--verbose] [--help]
 ```
 
-<<<<<<< HEAD
 ### Arguments
-=======
+
 - term **input-file:**
 
 *A file to count lines in. If omitted, counts the lines of stdin.*
->>>>>>> fb08c7b0
-
-**`input-file`**
-
-<<<<<<< HEAD
-*A file to count lines in. If omitted, counts the lines of stdin.*
-=======
-- term **--prefix=\<prefix\>:**
->>>>>>> fb08c7b0
 
 
 ### Flags
 
-<<<<<<< HEAD
-**`--verbose`**
-=======
 - term **--verbose:**
->>>>>>> fb08c7b0
 
 *Include extra information in the output.*
 
 
-<<<<<<< HEAD
-**`--help`**
-=======
 - term **--help:**
->>>>>>> fb08c7b0
 
 *Show help information.*
 
 
 ### Options
 
-**`--prefix=\<prefix\>`**
+- term **--prefix=\<prefix\>:**
 
 *Only count lines with this prefix.*
 
@@ -58,13 +40,6 @@
 count-lines help [<subcommands>...] 
 ```
 
-<<<<<<< HEAD
 ### Arguments
-=======
-- term **subcommands:**
 
-
-
->>>>>>> fb08c7b0
-
-**`subcommands`**+- term **subcommands:**