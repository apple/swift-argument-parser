--- conflicted
+++ resolved
@@ -373,8 +373,6 @@
   }
 }
 
-<<<<<<< HEAD
-
 fileprivate func exclaim(_ input: String) throws -> String {
   return input + "!"
 }
@@ -510,80 +508,6 @@
   }
 }
 
-
-fileprivate struct FlagPropertyInitArguments_Bool_Default: ParsableArguments {
-  @Flag(inversion: .prefixedNo)
-  var data: Bool = false
-}
-
-fileprivate struct FlagPropertyInitArguments_Bool_NoDefault: ParsableArguments {
-  @Flag(inversion: .prefixedNo)
-  var data: Bool
-}
-
-
-extension DefaultsEndToEndTests {
-  /// Tests that using default property initialization syntax parses the default value for the argument when nothing is provided from the command-line.
-  func testParsing_FlagPropertyInit_Bool_Default_UseDefault() throws {
-    AssertParse(FlagPropertyInitArguments_Bool_Default.self, []) { arguments in
-      XCTAssertEqual(arguments.data, false)
-    }
-  }
-
-  /// Tests that using default property initialization syntax parses the command-line-provided value for the argument when provided.
-  func testParsing_FlagPropertyInit_Bool_Default_OverrideDefault() throws {
-    AssertParse(FlagPropertyInitArguments_Bool_Default.self, ["--data"]) { arguments in
-      XCTAssertEqual(arguments.data, true)
-    }
-  }
-
-  /// Tests that *not* providing a default value still parses the argument correctly from the command-line.
-  /// This test is almost certainly duplicated by others in the repository, but allows for quick use of test filtering during development on the initialization functionality.
-  func testParsing_FlagPropertyInit_Bool_NoDefault() throws {
-    AssertParse(FlagPropertyInitArguments_Bool_NoDefault.self, ["--data"]) { arguments in
-      XCTAssertEqual(arguments.data, true)
-    }
-  }
-}
-
-
-fileprivate enum HasData: EnumerableFlag {
-  case noData
-  case data
-}
-
-fileprivate struct FlagPropertyInitArguments_EnumerableFlag_Default: ParsableArguments {
-  @Flag
-  var data: HasData = .noData
-}
-
-fileprivate struct FlagPropertyInitArguments_EnumerableFlag_NoDefault: ParsableArguments {
-  @Flag()
-  var data: HasData
-}
-
-
-extension DefaultsEndToEndTests {
-  /// Tests that using default property initialization syntax parses the default value for the argument when nothing is provided from the command-line.
-  func testParsing_FlagPropertyInit_EnumerableFlag_Default_UseDefault() throws {
-    AssertParse(FlagPropertyInitArguments_EnumerableFlag_Default.self, []) { arguments in
-      XCTAssertEqual(arguments.data, .noData)
-    }
-  }
-
-  /// Tests that using default property initialization syntax parses the command-line-provided value for the argument when provided.
-  func testParsing_FlagPropertyInit_EnumerableFlag_Default_OverrideDefault() throws {
-    AssertParse(FlagPropertyInitArguments_EnumerableFlag_Default.self, ["--data"]) { arguments in
-      XCTAssertEqual(arguments.data, .data)
-    }
-  }
-
-  /// Tests that *not* providing a default value still parses the argument correctly from the command-line.
-  /// This test is almost certainly duplicated by others in the repository, but allows for quick use of test filtering during development on the initialization functionality.
-  func testParsing_FlagPropertyInit_EnumerableFlag_NoDefault() throws {
-    AssertParse(FlagPropertyInitArguments_EnumerableFlag_NoDefault.self, ["--data"]) { arguments in
-      XCTAssertEqual(arguments.data, .data)
-=======
 fileprivate struct Quux: ParsableArguments {
   @Option(default: ["A", "B"], parsing: .upToNextOption)
   var letters: [String]
@@ -609,6 +533,81 @@
     AssertParse(Quux.self, ["3", "4", "--letters", "C", "D"]) { qux in
       XCTAssertEqual(qux.letters, ["C", "D"])
       XCTAssertEqual(qux.numbers, [3, 4])
+    }
+  }
+}
+
+fileprivate struct FlagPropertyInitArguments_Bool_Default: ParsableArguments {
+  @Flag(inversion: .prefixedNo)
+  var data: Bool = false
+}
+
+fileprivate struct FlagPropertyInitArguments_Bool_NoDefault: ParsableArguments {
+  @Flag(inversion: .prefixedNo)
+  var data: Bool
+}
+
+extension DefaultsEndToEndTests {
+  /// Tests that using default property initialization syntax parses the default value for the argument when nothing is provided from the command-line.
+  func testParsing_FlagPropertyInit_Bool_Default_UseDefault() throws {
+    AssertParse(FlagPropertyInitArguments_Bool_Default.self, []) { arguments in
+      XCTAssertEqual(arguments.data, false)
+    }
+  }
+
+  /// Tests that using default property initialization syntax parses the command-line-provided value for the argument when provided.
+  func testParsing_FlagPropertyInit_Bool_Default_OverrideDefault() throws {
+    AssertParse(FlagPropertyInitArguments_Bool_Default.self, ["--data"]) { arguments in
+      XCTAssertEqual(arguments.data, true)
+    }
+  }
+
+  /// Tests that *not* providing a default value still parses the argument correctly from the command-line.
+  /// This test is almost certainly duplicated by others in the repository, but allows for quick use of test filtering during development on the initialization functionality.
+  func testParsing_FlagPropertyInit_Bool_NoDefault() throws {
+    AssertParse(FlagPropertyInitArguments_Bool_NoDefault.self, ["--data"]) { arguments in
+      XCTAssertEqual(arguments.data, true)
+    }
+  }
+}
+
+
+fileprivate enum HasData: EnumerableFlag {
+  case noData
+  case data
+}
+
+fileprivate struct FlagPropertyInitArguments_EnumerableFlag_Default: ParsableArguments {
+  @Flag
+  var data: HasData = .noData
+}
+
+fileprivate struct FlagPropertyInitArguments_EnumerableFlag_NoDefault: ParsableArguments {
+  @Flag()
+  var data: HasData
+}
+
+
+extension DefaultsEndToEndTests {
+  /// Tests that using default property initialization syntax parses the default value for the argument when nothing is provided from the command-line.
+  func testParsing_FlagPropertyInit_EnumerableFlag_Default_UseDefault() throws {
+    AssertParse(FlagPropertyInitArguments_EnumerableFlag_Default.self, []) { arguments in
+      XCTAssertEqual(arguments.data, .noData)
+    }
+  }
+
+  /// Tests that using default property initialization syntax parses the command-line-provided value for the argument when provided.
+  func testParsing_FlagPropertyInit_EnumerableFlag_Default_OverrideDefault() throws {
+    AssertParse(FlagPropertyInitArguments_EnumerableFlag_Default.self, ["--data"]) { arguments in
+      XCTAssertEqual(arguments.data, .data)
+    }
+  }
+
+  /// Tests that *not* providing a default value still parses the argument correctly from the command-line.
+  /// This test is almost certainly duplicated by others in the repository, but allows for quick use of test filtering during development on the initialization functionality.
+  func testParsing_FlagPropertyInit_EnumerableFlag_NoDefault() throws {
+    AssertParse(FlagPropertyInitArguments_EnumerableFlag_NoDefault.self, ["--data"]) { arguments in
+      XCTAssertEqual(arguments.data, .data)
     }
   }
 }
@@ -650,7 +649,6 @@
     AssertParseCommand(Main.self, Main.Sub.self, ["3", "4", "--letters", "C", "D"]) { sub in
       XCTAssertEqual(sub.options.letters, ["C", "D"])
       XCTAssertEqual(sub.numbers, [3, 4])
->>>>>>> f07d2fb1
     }
   }
 }