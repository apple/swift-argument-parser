--- conflicted
+++ resolved
@@ -91,26 +91,16 @@
   fileprivate struct Plugin: ParsableCommand {
     @OptionGroup var options: CommonOptions
     @Argument var pluginName: String
-<<<<<<< HEAD
-
-    @Argument(parsing: .unconditionalRemaining)
-=======
     
     @Argument(parsing: .captureForPassthrough)
->>>>>>> 8a38c7ca
     var pluginArguments: [String] = []
   }
 
   fileprivate struct NonDefault: ParsableCommand {
     @OptionGroup var options: CommonOptions
     @Argument var pluginName: String
-<<<<<<< HEAD
-
-    @Argument(parsing: .unconditionalRemaining)
-=======
     
     @Argument(parsing: .captureForPassthrough)
->>>>>>> 8a38c7ca
     var pluginArguments: [String] = []
   }
 
