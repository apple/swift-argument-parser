//===----------------------------------------------------------*- swift -*-===//
//
// This source file is part of the Swift Argument Parser open source project
//
// Copyright (c) 2020 Apple Inc. and the Swift project authors
// Licensed under Apache License v2.0 with Runtime Library Exception
//
// See https://swift.org/LICENSE.txt for license information
//
//===----------------------------------------------------------------------===//

import XCTest
import ArgumentParser
import ArgumentParserTestHelpers

final class MathExampleTests: XCTestCase {
  func testMath_Simple() throws {
    AssertExecuteCommand(command: "math 1 2 3 4 5", expected: "15")
    AssertExecuteCommand(command: "math multiply 1 2 3 4 5", expected: "120")
  }
  
  func testMath_Help() throws {
    let helpText = """
        OVERVIEW: A utility for performing maths.

        USAGE: math <subcommand>

        OPTIONS:
          --version               Show the version.
          -h, --help              Show help information.
          --dump-help             Dump help information.

        SUBCOMMANDS:
          add (default)           Print the sum of the values.
          multiply                Print the product of the values.
          stats                   Calculate descriptive statistics.

          See 'math help <subcommand>' for detailed help.
        """
    
    AssertExecuteCommand(command: "math -h", expected: helpText)
    AssertExecuteCommand(command: "math --help", expected: helpText)
    AssertExecuteCommand(command: "math help", expected: helpText)
  }
  
  func testMath_AddHelp() throws {
    let helpText = """
        OVERVIEW: Print the sum of the values.

        USAGE: math add [--hex-output] [<values> ...]

        ARGUMENTS:
          <values>                A group of integers to operate on.

        OPTIONS:
          -x, --hex-output        Use hexadecimal notation for the result.
          --version               Show the version.
          -h, --help              Show help information.
          --dump-help             Dump help information.
        """
    
    AssertExecuteCommand(command: "math add -h", expected: helpText)
    AssertExecuteCommand(command: "math add --help", expected: helpText)
    AssertExecuteCommand(command: "math help add", expected: helpText)
    
    // Verify that extra help flags are ignored.
    AssertExecuteCommand(command: "math help add -h", expected: helpText)
    AssertExecuteCommand(command: "math help add -help", expected: helpText)
    AssertExecuteCommand(command: "math help add --help", expected: helpText)
  }
  
  func testMath_StatsMeanHelp() throws {
    let helpText = """
        OVERVIEW: Print the average of the values.

        USAGE: math stats average [--kind <kind>] [<values> ...]

        ARGUMENTS:
          <values>                A group of floating-point values to operate on.

        OPTIONS:
          --kind <kind>           The kind of average to provide. (default: mean)
          --version               Show the version.
          -h, --help              Show help information.
          --dump-help             Dump help information.
        """
    
    AssertExecuteCommand(command: "math stats average -h", expected: helpText)
    AssertExecuteCommand(command: "math stats average --help", expected: helpText)
    AssertExecuteCommand(command: "math help stats average", expected: helpText)
  }
  
  func testMath_StatsQuantilesHelp() throws {
    let helpText = """
        OVERVIEW: Print the quantiles of the values (TBD).

        USAGE: math stats quantiles [<one-of-four>] [<custom-arg>] [<values> ...] [--file <file>] [--directory <directory>] [--shell <shell>] [--custom <custom>]

        ARGUMENTS:
          <one-of-four>
          <custom-arg>
          <values>                A group of floating-point values to operate on.

        OPTIONS:
          --file <file>
          --directory <directory>
          --shell <shell>
          --custom <custom>
          --version               Show the version.
          -h, --help              Show help information.
          --dump-help             Dump help information.
        """
    
    // The "quantiles" subcommand's run() method is unimplemented, so it
    // just generates the help text.
    AssertExecuteCommand(command: "math stats quantiles", expected: helpText)
    
    AssertExecuteCommand(command: "math stats quantiles -h", expected: helpText)
    AssertExecuteCommand(command: "math stats quantiles --help", expected: helpText)
    AssertExecuteCommand(command: "math help stats quantiles", expected: helpText)
  }
  
  func testMath_CustomValidation() throws {
    AssertExecuteCommand(
      command: "math stats average --kind mode",
      expected: """
            Error: Please provide at least one value to calculate the mode.
            Usage: math stats average [--kind <kind>] [<values> ...]
              See 'math stats average --help' for more information.
            """,
      exitCode: .validationFailure)
  }
  
  func testMath_Versions() throws {
    AssertExecuteCommand(
      command: "math --version",
      expected: "1.0.0")
    AssertExecuteCommand(
      command: "math stats --version",
      expected: "1.0.0")
    AssertExecuteCommand(
      command: "math stats average --version",
      expected: "1.5.0-alpha")
  }

  func testMath_ExitCodes() throws {
    AssertExecuteCommand(
      command: "math stats quantiles --test-success-exit-code",
      expected: "",
      exitCode: .success)
    AssertExecuteCommand(
      command: "math stats quantiles --test-failure-exit-code",
      expected: "",
      exitCode: .failure)
    AssertExecuteCommand(
      command: "math stats quantiles --test-validation-exit-code",
      expected: "",
      exitCode: .validationFailure)
    AssertExecuteCommand(
      command: "math stats quantiles --test-custom-exit-code 42",
      expected: "",
      exitCode: ExitCode(42))
  }
  
  func testMath_Fail() throws {
    AssertExecuteCommand(
      command: "math --foo",
      expected: """
            Error: Unknown option '--foo'
            Usage: math add [--hex-output] [<values> ...]
              See 'math add --help' for more information.
            """,
      exitCode: .validationFailure)
    
    AssertExecuteCommand(
      command: "math ZZZ",
      expected: """
            Error: The value 'ZZZ' is invalid for '<values>'
            Help:  <values>  A group of integers to operate on.
            Usage: math add [--hex-output] [<values> ...]
              See 'math add --help' for more information.
            """,
      exitCode: .validationFailure)
  }
}

// MARK: - Completion Script

extension MathExampleTests {
  func testMath_CompletionScript() {
    AssertExecuteCommand(
      command: "math --generate-completion-script=bash",
      expected: bashCompletionScriptText)
    AssertExecuteCommand(
      command: "math --generate-completion-script bash",
      expected: bashCompletionScriptText)
    AssertExecuteCommand(
      command: "math --generate-completion-script=zsh",
      expected: zshCompletionScriptText)
    AssertExecuteCommand(
      command: "math --generate-completion-script zsh",
      expected: zshCompletionScriptText)
    AssertExecuteCommand(
      command: "math --generate-completion-script=fish",
      expected: fishCompletionScriptText)
    AssertExecuteCommand(
      command: "math --generate-completion-script fish",
      expected: fishCompletionScriptText)
  }
  
  func testMath_CustomCompletion() {
    AssertExecuteCommand(
      command: "math ---completion stats quantiles -- --custom",
      expected: """
        hello
        helicopter
        heliotrope
        """)
    
    AssertExecuteCommand(
      command: "math ---completion stats quantiles -- --custom h",
      expected: """
        hello
        helicopter
        heliotrope
        """)
  
    AssertExecuteCommand(
      command: "math ---completion stats quantiles -- --custom a",
      expected: """
        aardvark
        aaaaalbert
        """)
  }
}

private let bashCompletionScriptText = """
#!/bin/bash

_math() {
    cur="${COMP_WORDS[COMP_CWORD]}"
    prev="${COMP_WORDS[COMP_CWORD-1]}"
    COMPREPLY=()
<<<<<<< HEAD
    opts="add multiply stats help -h --help --dump-help"
=======
    opts="--version -h --help add multiply stats help"
>>>>>>> 992a7451
    if [[ $COMP_CWORD == "1" ]]; then
        COMPREPLY=( $(compgen -W "$opts" -- "$cur") )
        return
    fi
    case ${COMP_WORDS[1]} in
        (add)
            _math_add 2
            return
            ;;
        (multiply)
            _math_multiply 2
            return
            ;;
        (stats)
            _math_stats 2
            return
            ;;
        (help)
            _math_help 2
            return
            ;;
    esac
    COMPREPLY=( $(compgen -W "$opts" -- "$cur") )
}
_math_add() {
<<<<<<< HEAD
    opts="--hex-output -x -h --help --dump-help"
=======
    opts="--hex-output -x --version -h --help"
>>>>>>> 992a7451
    if [[ $COMP_CWORD == "$1" ]]; then
        COMPREPLY=( $(compgen -W "$opts" -- "$cur") )
        return
    fi
    COMPREPLY=( $(compgen -W "$opts" -- "$cur") )
}
_math_multiply() {
<<<<<<< HEAD
    opts="--hex-output -x -h --help --dump-help"
=======
    opts="--hex-output -x --version -h --help"
>>>>>>> 992a7451
    if [[ $COMP_CWORD == "$1" ]]; then
        COMPREPLY=( $(compgen -W "$opts" -- "$cur") )
        return
    fi
    COMPREPLY=( $(compgen -W "$opts" -- "$cur") )
}
_math_stats() {
<<<<<<< HEAD
    opts="average stdev quantiles -h --help --dump-help"
=======
    opts="--version -h --help average stdev quantiles"
>>>>>>> 992a7451
    if [[ $COMP_CWORD == "$1" ]]; then
        COMPREPLY=( $(compgen -W "$opts" -- "$cur") )
        return
    fi
    case ${COMP_WORDS[$1]} in
        (average)
            _math_stats_average $(($1+1))
            return
            ;;
        (stdev)
            _math_stats_stdev $(($1+1))
            return
            ;;
        (quantiles)
            _math_stats_quantiles $(($1+1))
            return
            ;;
    esac
    COMPREPLY=( $(compgen -W "$opts" -- "$cur") )
}
_math_stats_average() {
<<<<<<< HEAD
    opts="--kind -h --help --dump-help"
=======
    opts="--kind --version -h --help"
>>>>>>> 992a7451
    if [[ $COMP_CWORD == "$1" ]]; then
        COMPREPLY=( $(compgen -W "$opts" -- "$cur") )
        return
    fi
    case $prev in
        --kind)
            COMPREPLY=( $(compgen -W "mean median mode" -- "$cur") )
            return
        ;;
    esac
    COMPREPLY=( $(compgen -W "$opts" -- "$cur") )
}
_math_stats_stdev() {
<<<<<<< HEAD
    opts="-h --help --dump-help"
=======
    opts="--version -h --help"
>>>>>>> 992a7451
    if [[ $COMP_CWORD == "$1" ]]; then
        COMPREPLY=( $(compgen -W "$opts" -- "$cur") )
        return
    fi
    COMPREPLY=( $(compgen -W "$opts" -- "$cur") )
}
_math_stats_quantiles() {
<<<<<<< HEAD
    opts="--file --directory --shell --custom -h --help --dump-help"
=======
    opts="--file --directory --shell --custom --version -h --help"
>>>>>>> 992a7451
    opts="$opts alphabet alligator branch braggart"
    opts="$opts $(math ---completion stats quantiles -- customArg "$COMP_WORDS")"
    if [[ $COMP_CWORD == "$1" ]]; then
        COMPREPLY=( $(compgen -W "$opts" -- "$cur") )
        return
    fi
    case $prev in
        --file)
            COMPREPLY=( $(compgen -f -- "$cur") )
            return
        ;;
        --directory)
            COMPREPLY=( $(compgen -d -- "$cur") )
            return
        ;;
        --shell)
            COMPREPLY=( $(head -100 /usr/share/dict/words | tail -50) )
            return
        ;;
        --custom)
            COMPREPLY=( $(compgen -W "$(math ---completion stats quantiles -- --custom "$COMP_WORDS")" -- "$cur") )
            return
        ;;
    esac
    COMPREPLY=( $(compgen -W "$opts" -- "$cur") )
}
_math_help() {
<<<<<<< HEAD
    opts="-h --help --dump-help"
=======
    opts="--version"
>>>>>>> 992a7451
    if [[ $COMP_CWORD == "$1" ]]; then
        COMPREPLY=( $(compgen -W "$opts" -- "$cur") )
        return
    fi
    COMPREPLY=( $(compgen -W "$opts" -- "$cur") )
}


complete -F _math math
"""

private let zshCompletionScriptText = """
#compdef math
local context state state_descr line
_math_commandname=$words[1]
typeset -A opt_args

_math() {
    integer ret=1
    local -a args
    args+=(
<<<<<<< HEAD
        '(-h --help)'{-h,--help}'[Print help information.]'
        '(--dump-help)'{--dump-help}'[Dump help information.]'
=======
        '--version[Show the version.]'
        '(-h --help)'{-h,--help}'[Show help information.]'
>>>>>>> 992a7451
        '(-): :->command'
        '(-)*:: :->arg'
    )
    _arguments -w -s -S $args[@] && ret=0
    case $state in
        (command)
            local subcommands
            subcommands=(
                'add:Print the sum of the values.'
                'multiply:Print the product of the values.'
                'stats:Calculate descriptive statistics.'
                'help:Show subcommand help information.'
            )
            _describe "subcommand" subcommands
            ;;
        (arg)
            case ${words[1]} in
                (add)
                    _math_add
                    ;;
                (multiply)
                    _math_multiply
                    ;;
                (stats)
                    _math_stats
                    ;;
                (help)
                    _math_help
                    ;;
            esac
            ;;
    esac

    return ret
}

_math_add() {
    integer ret=1
    local -a args
    args+=(
        '(--hex-output -x)'{--hex-output,-x}'[Use hexadecimal notation for the result.]'
        ':values:'
<<<<<<< HEAD
        '(-h --help)'{-h,--help}'[Print help information.]'
        '(--dump-help)'{--dump-help}'[Dump help information.]'
=======
        '--version[Show the version.]'
        '(-h --help)'{-h,--help}'[Show help information.]'
>>>>>>> 992a7451
    )
    _arguments -w -s -S $args[@] && ret=0

    return ret
}

_math_multiply() {
    integer ret=1
    local -a args
    args+=(
        '(--hex-output -x)'{--hex-output,-x}'[Use hexadecimal notation for the result.]'
        ':values:'
<<<<<<< HEAD
        '(-h --help)'{-h,--help}'[Print help information.]'
        '(--dump-help)'{--dump-help}'[Dump help information.]'
=======
        '--version[Show the version.]'
        '(-h --help)'{-h,--help}'[Show help information.]'
>>>>>>> 992a7451
    )
    _arguments -w -s -S $args[@] && ret=0

    return ret
}

_math_stats() {
    integer ret=1
    local -a args
    args+=(
<<<<<<< HEAD
        '(-h --help)'{-h,--help}'[Print help information.]'
        '(--dump-help)'{--dump-help}'[Dump help information.]'
=======
        '--version[Show the version.]'
        '(-h --help)'{-h,--help}'[Show help information.]'
>>>>>>> 992a7451
        '(-): :->command'
        '(-)*:: :->arg'
    )
    _arguments -w -s -S $args[@] && ret=0
    case $state in
        (command)
            local subcommands
            subcommands=(
                'average:Print the average of the values.'
                'stdev:Print the standard deviation of the values.'
                'quantiles:Print the quantiles of the values (TBD).'
            )
            _describe "subcommand" subcommands
            ;;
        (arg)
            case ${words[1]} in
                (average)
                    _math_stats_average
                    ;;
                (stdev)
                    _math_stats_stdev
                    ;;
                (quantiles)
                    _math_stats_quantiles
                    ;;
            esac
            ;;
    esac

    return ret
}

_math_stats_average() {
    integer ret=1
    local -a args
    args+=(
        '--kind[The kind of average to provide.]:kind:(mean median mode)'
        ':values:'
<<<<<<< HEAD
        '(-h --help)'{-h,--help}'[Print help information.]'
        '(--dump-help)'{--dump-help}'[Dump help information.]'
=======
        '--version[Show the version.]'
        '(-h --help)'{-h,--help}'[Show help information.]'
>>>>>>> 992a7451
    )
    _arguments -w -s -S $args[@] && ret=0

    return ret
}

_math_stats_stdev() {
    integer ret=1
    local -a args
    args+=(
        ':values:'
<<<<<<< HEAD
        '(-h --help)'{-h,--help}'[Print help information.]'
        '(--dump-help)'{--dump-help}'[Dump help information.]'
=======
        '--version[Show the version.]'
        '(-h --help)'{-h,--help}'[Show help information.]'
>>>>>>> 992a7451
    )
    _arguments -w -s -S $args[@] && ret=0

    return ret
}

_math_stats_quantiles() {
    integer ret=1
    local -a args
    args+=(
        ':one-of-four:(alphabet alligator branch braggart)'
        ':custom-arg:{_custom_completion $_math_commandname ---completion stats quantiles -- customArg $words}'
        ':values:'
        '--file:file:_files -g '"'"'*.txt *.md'"'"''
        '--directory:directory:_files -/'
        '--shell:shell:{local -a list; list=(${(f)"$(head -100 /usr/share/dict/words | tail -50)"}); _describe '''' list}'
        '--custom:custom:{_custom_completion $_math_commandname ---completion stats quantiles -- --custom $words}'
<<<<<<< HEAD
        '(-h --help)'{-h,--help}'[Print help information.]'
        '(--dump-help)'{--dump-help}'[Dump help information.]'
=======
        '--version[Show the version.]'
        '(-h --help)'{-h,--help}'[Show help information.]'
>>>>>>> 992a7451
    )
    _arguments -w -s -S $args[@] && ret=0

    return ret
}

_math_help() {
    integer ret=1
    local -a args
    args+=(
        ':subcommands:'
<<<<<<< HEAD
        '(-h --help)'{-h,--help}'[Print help information.]'
        '(--dump-help)'{--dump-help}'[Dump help information.]'
=======
        '--version[Show the version.]'
>>>>>>> 992a7451
    )
    _arguments -w -s -S $args[@] && ret=0

    return ret
}


_custom_completion() {
    local completions=("${(@f)$($*)}")
    _describe '' completions
}

_math
"""

private let fishCompletionScriptText = """
function __fish_math_using_command
    set cmd (commandline -opc)
    if [ (count $cmd) -eq (count $argv) ]
        for i in (seq (count $argv))
            if [ $cmd[$i] != $argv[$i] ]
                return 1
            end
        end
        return 0
    end
    return 1
end
complete -c math -n '__fish_math_using_command math' -f -l version -d 'Show the version.'
complete -c math -n '__fish_math_using_command math' -f -s h -l help -d 'Show help information.'
complete -c math -n '__fish_math_using_command math' -f -a 'add' -d 'Print the sum of the values.'
complete -c math -n '__fish_math_using_command math' -f -a 'multiply' -d 'Print the product of the values.'
complete -c math -n '__fish_math_using_command math' -f -a 'stats' -d 'Calculate descriptive statistics.'
complete -c math -n '__fish_math_using_command math' -f -a 'help' -d 'Show subcommand help information.'
complete -c math -n '__fish_math_using_command math add' -f -l hex-output -s x -d 'Use hexadecimal notation for the result.'
complete -c math -n '__fish_math_using_command math add' -f -s h -l help -d 'Show help information.'
complete -c math -n '__fish_math_using_command math multiply' -f -l hex-output -s x -d 'Use hexadecimal notation for the result.'
complete -c math -n '__fish_math_using_command math multiply' -f -s h -l help -d 'Show help information.'
complete -c math -n '__fish_math_using_command math stats' -f -s h -l help -d 'Show help information.'
complete -c math -n '__fish_math_using_command math stats' -f -a 'average' -d 'Print the average of the values.'
complete -c math -n '__fish_math_using_command math stats' -f -a 'stdev' -d 'Print the standard deviation of the values.'
complete -c math -n '__fish_math_using_command math stats' -f -a 'quantiles' -d 'Print the quantiles of the values (TBD).'
complete -c math -n '__fish_math_using_command math stats' -f -a 'help' -d 'Show subcommand help information.'
complete -c math -n '__fish_math_using_command math stats average' -f -r -l kind -d 'The kind of average to provide.'
complete -c math -n '__fish_math_using_command math stats average --kind' -f -k -a 'mean median mode'
complete -c math -n '__fish_math_using_command math stats average' -f -l version -d 'Show the version.'
complete -c math -n '__fish_math_using_command math stats average' -f -s h -l help -d 'Show help information.'
complete -c math -n '__fish_math_using_command math stats stdev' -f -s h -l help -d 'Show help information.'
complete -c math -n '__fish_math_using_command math stats quantiles' -f -r -l file
complete -c math -n '__fish_math_using_command math stats quantiles --file' -f -a '(for i in *.{txt,md}; echo $i;end)'
complete -c math -n '__fish_math_using_command math stats quantiles' -f -r -l directory
complete -c math -n '__fish_math_using_command math stats quantiles --directory' -f -a '(__fish_complete_directories)'
complete -c math -n '__fish_math_using_command math stats quantiles' -f -r -l shell
complete -c math -n '__fish_math_using_command math stats quantiles --shell' -f -a '(head -100 /usr/share/dict/words | tail -50)'
complete -c math -n '__fish_math_using_command math stats quantiles' -f -r -l custom
complete -c math -n '__fish_math_using_command math stats quantiles --custom' -f -a '(command math ---completion stats quantiles -- --custom (commandline -opc)[1..-1])'
complete -c math -n '__fish_math_using_command math stats quantiles' -f -s h -l help -d 'Show help information.'
"""<|MERGE_RESOLUTION|>--- conflicted
+++ resolved
@@ -241,11 +241,7 @@
     cur="${COMP_WORDS[COMP_CWORD]}"
     prev="${COMP_WORDS[COMP_CWORD-1]}"
     COMPREPLY=()
-<<<<<<< HEAD
-    opts="add multiply stats help -h --help --dump-help"
-=======
-    opts="--version -h --help add multiply stats help"
->>>>>>> 992a7451
+    opts="--version -h --help add multiply stats help --dump-help"
     if [[ $COMP_CWORD == "1" ]]; then
         COMPREPLY=( $(compgen -W "$opts" -- "$cur") )
         return
@@ -271,11 +267,7 @@
     COMPREPLY=( $(compgen -W "$opts" -- "$cur") )
 }
 _math_add() {
-<<<<<<< HEAD
-    opts="--hex-output -x -h --help --dump-help"
-=======
-    opts="--hex-output -x --version -h --help"
->>>>>>> 992a7451
+    opts="--hex-output -x --version -h --help --dump-help"
     if [[ $COMP_CWORD == "$1" ]]; then
         COMPREPLY=( $(compgen -W "$opts" -- "$cur") )
         return
@@ -283,11 +275,7 @@
     COMPREPLY=( $(compgen -W "$opts" -- "$cur") )
 }
 _math_multiply() {
-<<<<<<< HEAD
-    opts="--hex-output -x -h --help --dump-help"
-=======
-    opts="--hex-output -x --version -h --help"
->>>>>>> 992a7451
+    opts="--hex-output -x --version -h --help --dump-help"
     if [[ $COMP_CWORD == "$1" ]]; then
         COMPREPLY=( $(compgen -W "$opts" -- "$cur") )
         return
@@ -295,11 +283,7 @@
     COMPREPLY=( $(compgen -W "$opts" -- "$cur") )
 }
 _math_stats() {
-<<<<<<< HEAD
-    opts="average stdev quantiles -h --help --dump-help"
-=======
-    opts="--version -h --help average stdev quantiles"
->>>>>>> 992a7451
+    opts="--version -h --help average stdev quantiles --dump-help"
     if [[ $COMP_CWORD == "$1" ]]; then
         COMPREPLY=( $(compgen -W "$opts" -- "$cur") )
         return
@@ -321,11 +305,7 @@
     COMPREPLY=( $(compgen -W "$opts" -- "$cur") )
 }
 _math_stats_average() {
-<<<<<<< HEAD
-    opts="--kind -h --help --dump-help"
-=======
-    opts="--kind --version -h --help"
->>>>>>> 992a7451
+    opts="--kind --version -h --help --dump-help"
     if [[ $COMP_CWORD == "$1" ]]; then
         COMPREPLY=( $(compgen -W "$opts" -- "$cur") )
         return
@@ -339,11 +319,7 @@
     COMPREPLY=( $(compgen -W "$opts" -- "$cur") )
 }
 _math_stats_stdev() {
-<<<<<<< HEAD
-    opts="-h --help --dump-help"
-=======
-    opts="--version -h --help"
->>>>>>> 992a7451
+    opts="--version -h --help --dump-help"
     if [[ $COMP_CWORD == "$1" ]]; then
         COMPREPLY=( $(compgen -W "$opts" -- "$cur") )
         return
@@ -351,11 +327,7 @@
     COMPREPLY=( $(compgen -W "$opts" -- "$cur") )
 }
 _math_stats_quantiles() {
-<<<<<<< HEAD
-    opts="--file --directory --shell --custom -h --help --dump-help"
-=======
-    opts="--file --directory --shell --custom --version -h --help"
->>>>>>> 992a7451
+    opts="--file --directory --shell --custom --version -h --help --dump-help"
     opts="$opts alphabet alligator branch braggart"
     opts="$opts $(math ---completion stats quantiles -- customArg "$COMP_WORDS")"
     if [[ $COMP_CWORD == "$1" ]]; then
@@ -383,11 +355,7 @@
     COMPREPLY=( $(compgen -W "$opts" -- "$cur") )
 }
 _math_help() {
-<<<<<<< HEAD
-    opts="-h --help --dump-help"
-=======
-    opts="--version"
->>>>>>> 992a7451
+    opts="--version --dump-help"
     if [[ $COMP_CWORD == "$1" ]]; then
         COMPREPLY=( $(compgen -W "$opts" -- "$cur") )
         return
@@ -409,13 +377,9 @@
     integer ret=1
     local -a args
     args+=(
-<<<<<<< HEAD
-        '(-h --help)'{-h,--help}'[Print help information.]'
-        '(--dump-help)'{--dump-help}'[Dump help information.]'
-=======
         '--version[Show the version.]'
         '(-h --help)'{-h,--help}'[Show help information.]'
->>>>>>> 992a7451
+        '(--dump-help)'{--dump-help}'[Dump help information.]'
         '(-): :->command'
         '(-)*:: :->arg'
     )
@@ -458,13 +422,9 @@
     args+=(
         '(--hex-output -x)'{--hex-output,-x}'[Use hexadecimal notation for the result.]'
         ':values:'
-<<<<<<< HEAD
-        '(-h --help)'{-h,--help}'[Print help information.]'
-        '(--dump-help)'{--dump-help}'[Dump help information.]'
-=======
         '--version[Show the version.]'
         '(-h --help)'{-h,--help}'[Show help information.]'
->>>>>>> 992a7451
+        '(--dump-help)'{--dump-help}'[Dump help information.]'
     )
     _arguments -w -s -S $args[@] && ret=0
 
@@ -477,13 +437,9 @@
     args+=(
         '(--hex-output -x)'{--hex-output,-x}'[Use hexadecimal notation for the result.]'
         ':values:'
-<<<<<<< HEAD
-        '(-h --help)'{-h,--help}'[Print help information.]'
-        '(--dump-help)'{--dump-help}'[Dump help information.]'
-=======
         '--version[Show the version.]'
         '(-h --help)'{-h,--help}'[Show help information.]'
->>>>>>> 992a7451
+        '(--dump-help)'{--dump-help}'[Dump help information.]'
     )
     _arguments -w -s -S $args[@] && ret=0
 
@@ -494,13 +450,9 @@
     integer ret=1
     local -a args
     args+=(
-<<<<<<< HEAD
-        '(-h --help)'{-h,--help}'[Print help information.]'
-        '(--dump-help)'{--dump-help}'[Dump help information.]'
-=======
         '--version[Show the version.]'
         '(-h --help)'{-h,--help}'[Show help information.]'
->>>>>>> 992a7451
+        '(--dump-help)'{--dump-help}'[Dump help information.]'
         '(-): :->command'
         '(-)*:: :->arg'
     )
@@ -539,13 +491,9 @@
     args+=(
         '--kind[The kind of average to provide.]:kind:(mean median mode)'
         ':values:'
-<<<<<<< HEAD
-        '(-h --help)'{-h,--help}'[Print help information.]'
-        '(--dump-help)'{--dump-help}'[Dump help information.]'
-=======
         '--version[Show the version.]'
         '(-h --help)'{-h,--help}'[Show help information.]'
->>>>>>> 992a7451
+        '(--dump-help)'{--dump-help}'[Dump help information.]'
     )
     _arguments -w -s -S $args[@] && ret=0
 
@@ -557,13 +505,9 @@
     local -a args
     args+=(
         ':values:'
-<<<<<<< HEAD
-        '(-h --help)'{-h,--help}'[Print help information.]'
-        '(--dump-help)'{--dump-help}'[Dump help information.]'
-=======
         '--version[Show the version.]'
         '(-h --help)'{-h,--help}'[Show help information.]'
->>>>>>> 992a7451
+        '(--dump-help)'{--dump-help}'[Dump help information.]'
     )
     _arguments -w -s -S $args[@] && ret=0
 
@@ -581,13 +525,9 @@
         '--directory:directory:_files -/'
         '--shell:shell:{local -a list; list=(${(f)"$(head -100 /usr/share/dict/words | tail -50)"}); _describe '''' list}'
         '--custom:custom:{_custom_completion $_math_commandname ---completion stats quantiles -- --custom $words}'
-<<<<<<< HEAD
-        '(-h --help)'{-h,--help}'[Print help information.]'
-        '(--dump-help)'{--dump-help}'[Dump help information.]'
-=======
         '--version[Show the version.]'
         '(-h --help)'{-h,--help}'[Show help information.]'
->>>>>>> 992a7451
+        '(--dump-help)'{--dump-help}'[Dump help information.]'
     )
     _arguments -w -s -S $args[@] && ret=0
 
@@ -599,12 +539,8 @@
     local -a args
     args+=(
         ':subcommands:'
-<<<<<<< HEAD
-        '(-h --help)'{-h,--help}'[Print help information.]'
-        '(--dump-help)'{--dump-help}'[Dump help information.]'
-=======
-        '--version[Show the version.]'
->>>>>>> 992a7451
+        '--version[Show the version.]'
+        '(--dump-help)'{--dump-help}'[Dump help information.]'
     )
     _arguments -w -s -S $args[@] && ret=0
 
