//===----------------------------------------------------------*- swift -*-===//
//
// This source file is part of the Swift Argument Parser open source project
//
// Copyright (c) 2020 Apple Inc. and the Swift project authors
// Licensed under Apache License v2.0 with Runtime Library Exception
//
// See https://swift.org/LICENSE.txt for license information
//
//===----------------------------------------------------------------------===//

import XCTest
import ArgumentParserTestHelpers
@testable import ArgumentParser

final class HelpGenerationTests: XCTestCase {
}

extension URL: ExpressibleByArgument {
  public init?(argument: String) {
    guard let url = URL(string: argument) else {
      return nil
    }
    self = url
  }

  public var defaultValueDescription: String {
    self.absoluteString == FileManager.default.currentDirectoryPath
      ? "current directory"
      : String(describing: self)
  }
}

// MARK: -

extension HelpGenerationTests {
  struct A: ParsableArguments {
    @Option(help: "Your name") var name: String
    @Option(help: "Your title") var title: String?
  }

  func testHelp() {
    AssertHelp(for: A.self, equals: """
            USAGE: a --name <name> [--title <title>]

            OPTIONS:
              --name <name>           Your name
              --title <title>         Your title
              -h, --help              Show help information.

            """)
  }

  struct B: ParsableArguments {
    @Option(help: "Your name") var name: String
    @Option(help: "Your title") var title: String?

    @Argument(help: .hidden) var hiddenName: String?
    @Option(help: .hidden) var hiddenTitle: String?
    @Flag(help: .hidden) var hiddenFlag: Bool = false
  }

  func testHelpWithHidden() {
    AssertHelp(for: B.self, equals: """
            USAGE: b --name <name> [--title <title>]

            OPTIONS:
              --name <name>           Your name
              --title <title>         Your title
              -h, --help              Show help information.

            """)
  }

  struct C: ParsableArguments {
    @Option(help: ArgumentHelp("Your name.",
                               discussion: "Your name is used to greet you and say hello."))
    var name: String
  }

  func testHelpWithDiscussion() {
    AssertHelp(for: C.self, equals: """
            USAGE: c --name <name>

            OPTIONS:
              --name <name>           Your name.
                    Your name is used to greet you and say hello.
              -h, --help              Show help information.

            """)
  }

  struct Issue27: ParsableArguments {
    @Option
    var two: String = "42"
    @Option(help: "The third option")
    var three: String
    @Option(help: "A fourth option")
    var four: String?
    @Option(help: "A fifth option")
    var five: String = ""
  }

  func testHelpWithDefaultValueButNoDiscussion() {
    AssertHelp(for: Issue27.self, equals: """
            USAGE: issue27 [--two <two>] --three <three> [--four <four>] [--five <five>]

            OPTIONS:
              --two <two>             (default: 42)
              --three <three>         The third option
              --four <four>           A fourth option
              --five <five>           A fifth option
              -h, --help              Show help information.

            """)
  }

  enum OptionFlags: String, EnumerableFlag { case optional, required }
  enum Degree {
    case bachelor, master, doctor
    static func degreeTransform(_ string: String) throws -> Degree {
      switch string {
      case "bachelor":
        return .bachelor
      case "master":
        return .master
      case "doctor":
        return .doctor
      default:
        throw ValidationError("Not a valid string for 'Degree'")
      }
    }
  }

  struct D: ParsableCommand {
    @Argument(help: "Your occupation.")
    var occupation: String = "--"

    @Option(help: "Your name.")
    var name: String = "John"

    @Option(default: "Winston", help: "Your middle name.")
    var middleName: String?

    @Option(help: "Your age.")
    var age: Int = 20

<<<<<<< HEAD
    @Option(help: "Whether logging is enabled.")
    var logging: Bool = false
=======
    @Option(default: [7, 14], parsing: .upToNextOption, help: ArgumentHelp("Your lucky numbers.", valueName: "numbers"))
    var lucky: [Int]

    @Option(default: false, help: "Whether logging is enabled.")
    var logging: Bool
>>>>>>> f07d2fb1

    @Flag(help: "Vegan diet.")
    var nda: OptionFlags = .optional

    @Option(help: "Your degree.", transform: Degree.degreeTransform)
    var degree: Degree = .bachelor

    @Option(help: "Directory.")
    var directory: URL = URL(string: FileManager.default.currentDirectoryPath)!
  }

  func testHelpWithDefaultValues() {
    AssertHelp(for: D.self, equals: """
            USAGE: d [<occupation>] [--name <name>] [--middle-name <middle-name>] [--age <age>] [--lucky <numbers> ...] [--logging <logging>] [--optional] [--required] [--degree <degree>] [--directory <directory>]

            ARGUMENTS:
              <occupation>            Your occupation. (default: --)

            OPTIONS:
              --name <name>           Your name. (default: John)
              --middle-name <middle-name>
                                      Your middle name. (default: Winston)
              --age <age>             Your age. (default: 20)
              --lucky <numbers>       Your lucky numbers. (default: [7, 14])
              --logging <logging>     Whether logging is enabled. (default: false)
              --optional/--required   Vegan diet. (default: optional)
              --degree <degree>       Your degree. (default: bachelor)
              --directory <directory> Directory. (default: current directory)
              -h, --help              Show help information.

            """)
  }

  struct E: ParsableCommand {
    enum OutputBehaviour: String, EnumerableFlag {
      case stats, count, list

      static func name(for value: OutputBehaviour) -> NameSpecification {
        .shortAndLong
      }
    }

    @Flag(help: "Change the program output")
    var behaviour: OutputBehaviour
  }

  struct F: ParsableCommand {
    enum OutputBehaviour: String, EnumerableFlag {
      case stats, count, list

      static func name(for value: OutputBehaviour) -> NameSpecification {
        .short
      }
    }

    @Flag(help: "Change the program output")
    var behaviour: OutputBehaviour = .list
  }

  struct G: ParsableCommand {
    @Flag(inversion: .prefixedNo, help: "Whether to flag")
    var flag: Bool = false
  }

  func testHelpWithMutuallyExclusiveFlags() {
    AssertHelp(for: E.self, equals: """
               USAGE: e --stats --count --list

               OPTIONS:
                 -s, --stats/-c, --count/-l, --list
                                         Change the program output
                 -h, --help              Show help information.

               """)

    AssertHelp(for: F.self, equals: """
               USAGE: f [-s] [-c] [-l]

               OPTIONS:
                 -s/-c/-l                Change the program output (default: list)
                 -h, --help              Show help information.

               """)

    AssertHelp(for: G.self, equals: """
               USAGE: g [--flag] [--no-flag]

               OPTIONS:
                 --flag/--no-flag        Whether to flag (default: false)
                 -h, --help              Show help information.

               """)
  }

  struct H: ParsableCommand {
    struct CommandWithVeryLongName: ParsableCommand {}
    struct ShortCommand: ParsableCommand {
      static var configuration: CommandConfiguration = CommandConfiguration(abstract: "Test short command name.")
    }
    struct AnotherCommandWithVeryLongName: ParsableCommand {
      static var configuration: CommandConfiguration = CommandConfiguration(abstract: "Test long command name.")
    }
    struct AnotherCommand: ParsableCommand {
      @Option()
      var someOptionWithVeryLongName: String?

      @Option()
      var option: String?

      @Argument(help: "This is an argument with a long name.")
      var argumentWithVeryLongNameAndHelp: String = ""

      @Argument
      var argumentWithVeryLongName: String = ""

      @Argument
      var argument: String = ""
    }
    static var configuration = CommandConfiguration(subcommands: [CommandWithVeryLongName.self,ShortCommand.self,AnotherCommandWithVeryLongName.self,AnotherCommand.self])
  }

  func testHelpWithSubcommands() {
    AssertHelp(for: H.self, equals: """
    USAGE: h <subcommand>

    OPTIONS:
      -h, --help              Show help information.

    SUBCOMMANDS:
      command-with-very-long-name
      short-command           Test short command name.
      another-command-with-very-long-name
                              Test long command name.
      another-command

      See 'h help <subcommand>' for detailed help.
    """)

    AssertHelp(for: H.AnotherCommand.self, root: H.self, equals: """
    USAGE: h another-command [--some-option-with-very-long-name <some-option-with-very-long-name>] [--option <option>] [<argument-with-very-long-name-and-help>] [<argument-with-very-long-name>] [<argument>]

    ARGUMENTS:
      <argument-with-very-long-name-and-help>
                              This is an argument with a long name.
      <argument-with-very-long-name>
      <argument>

    OPTIONS:
      --some-option-with-very-long-name <some-option-with-very-long-name>
      --option <option>
      -h, --help              Show help information.

    """)
  }

  struct I: ParsableCommand {
    static var configuration = CommandConfiguration(version: "1.0.0")
  }

  func testHelpWithVersion() {
    AssertHelp(for: I.self, equals: """
    USAGE: i

    OPTIONS:
      --version               Show the version.
      -h, --help              Show help information.

    """)

  }

  struct J: ParsableCommand {
    static var configuration = CommandConfiguration(discussion: "test")
  }

  func testOverviewButNoAbstractSpacing() {
    let renderedHelp = HelpGenerator(J.self).rendered()
    AssertEqualStringsIgnoringTrailingWhitespace(renderedHelp, """
    OVERVIEW:
    test

    USAGE: j

    OPTIONS:
      -h, --help              Show help information.

    """)
  }

  struct K: ParsableCommand {
    @Argument(help: "A list of paths.")
    var paths: [String]

    func validate() throws {
      if paths.isEmpty {
        throw ValidationError("At least one path must be specified.")
      }
    }
  }

  func testHelpWithNoValueForArray() {
    AssertHelp(for: K.self, equals: """
    USAGE: k [<paths> ...]

    ARGUMENTS:
      <paths>                 A list of paths.

    OPTIONS:
      -h, --help              Show help information.

    """)
  }

  struct L: ParsableArguments {
    @Option(
      name: [.short, .customLong("remote"), .customLong("remote"), .short, .customLong("when"), .long, .customLong("other", withSingleDash: true), .customLong("there"), .customShort("x"), .customShort("y")],
      help: "Help Message")
    var time: String?
  }

  func testHelpWithMultipleCustomNames() {
    AssertHelp(for: L.self, equals: """
    USAGE: l [--remote <remote>]

    OPTIONS:
      -t, -x, -y, --remote, --when, --time, -other, --there <remote>
                              Help Message
      -h, --help              Show help information.

    """)
  }

  struct M: ParsableCommand {
  }
  struct N: ParsableCommand {
    static var configuration = CommandConfiguration(subcommands: [M.self], defaultSubcommand: M.self)
  }

  func testHelpWithDefaultCommand() {
    AssertHelp(for: N.self, equals: """
    USAGE: n <subcommand>

    OPTIONS:
      -h, --help              Show help information.

    SUBCOMMANDS:
      m (default)

      See 'n help <subcommand>' for detailed help.
    """)
  }
}<|MERGE_RESOLUTION|>--- conflicted
+++ resolved
@@ -145,17 +145,12 @@
     @Option(help: "Your age.")
     var age: Int = 20
 
-<<<<<<< HEAD
     @Option(help: "Whether logging is enabled.")
     var logging: Bool = false
-=======
+
     @Option(default: [7, 14], parsing: .upToNextOption, help: ArgumentHelp("Your lucky numbers.", valueName: "numbers"))
     var lucky: [Int]
 
-    @Option(default: false, help: "Whether logging is enabled.")
-    var logging: Bool
->>>>>>> f07d2fb1
-
     @Flag(help: "Vegan diet.")
     var nda: OptionFlags = .optional
 
@@ -168,7 +163,7 @@
 
   func testHelpWithDefaultValues() {
     AssertHelp(for: D.self, equals: """
-            USAGE: d [<occupation>] [--name <name>] [--middle-name <middle-name>] [--age <age>] [--lucky <numbers> ...] [--logging <logging>] [--optional] [--required] [--degree <degree>] [--directory <directory>]
+            USAGE: d [<occupation>] [--name <name>] [--middle-name <middle-name>] [--age <age>] [--logging <logging>] [--lucky <numbers> ...] [--optional] [--required] [--degree <degree>] [--directory <directory>]
 
             ARGUMENTS:
               <occupation>            Your occupation. (default: --)
@@ -178,8 +173,8 @@
               --middle-name <middle-name>
                                       Your middle name. (default: Winston)
               --age <age>             Your age. (default: 20)
+              --logging <logging>     Whether logging is enabled. (default: false)
               --lucky <numbers>       Your lucky numbers. (default: [7, 14])
-              --logging <logging>     Whether logging is enabled. (default: false)
               --optional/--required   Vegan diet. (default: optional)
               --degree <degree>       Your degree. (default: bachelor)
               --directory <directory> Directory. (default: current directory)
