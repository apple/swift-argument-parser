//===----------------------------------------------------------*- swift -*-===//
//
// This source file is part of the Swift Argument Parser open source project
//
// Copyright (c) 2020 Apple Inc. and the Swift project authors
// Licensed under Apache License v2.0 with Runtime Library Exception
//
// See https://swift.org/LICENSE.txt for license information
//
//===----------------------------------------------------------------------===//

import XCTest
import ArgumentParserTestHelpers
@testable import ArgumentParser

final class HelpGenerationTests: XCTestCase {
}

extension URL: ExpressibleByArgument {
  public init?(argument: String) {
    guard let url = URL(string: argument) else {
      return nil
    }
    self = url
  }

  public var defaultValueDescription: String {
    self.path == FileManager.default.currentDirectoryPath && self.isFileURL
      ? "current directory"
      : String(describing: self)
  }
}

// MARK: -

extension HelpGenerationTests {
  struct A: ParsableArguments {
    @Option(help: "Your name") var name: String
    @Option(help: "Your title") var title: String?
  }

  func testHelp() {
    AssertHelp(.default, for: A.self, equals: """
            USAGE: a --name <name> [--title <title>]

            OPTIONS:
              --name <name>           Your name
              --title <title>         Your title
              -h, --help              Show help information.

            """)
  }

  struct B: ParsableArguments {
    @Option(help: "Your name") var name: String
    @Option(help: "Your title") var title: String?

    @Argument(help: .hidden) var hiddenName: String?
    @Option(help: .hidden) var hiddenTitle: String?
    @Flag(help: .hidden) var hiddenFlag: Bool = false
    @Flag(inversion: .prefixedNo, help: .hidden) var hiddenInvertedFlag: Bool = true
  }

  func testHelpWithHidden() {
    AssertHelp(.default, for: B.self, equals: """
            USAGE: b --name <name> [--title <title>]

            OPTIONS:
              --name <name>           Your name
              --title <title>         Your title
              -h, --help              Show help information.

            """)

    AssertHelp(.hidden, for: B.self, equals: """
            USAGE: b --name <name> [--title <title>] [<hidden-name>] [--hidden-title <hidden-title>] [--hidden-flag] [--hidden-inverted-flag] [--no-hidden-inverted-flag]

            ARGUMENTS:
              <hidden-name>

            OPTIONS:
              --name <name>           Your name
              --title <title>         Your title
              --hidden-title <hidden-title>
              --hidden-flag
              --hidden-inverted-flag/--no-hidden-inverted-flag
                                      (default: --hidden-inverted-flag)
              -h, --help              Show help information.

            """)
  }

  struct C: ParsableArguments {
    @Option(help: ArgumentHelp("Your name.",
                               discussion: "Your name is used to greet you and say hello."))
    var name: String
  }

  func testHelpWithDiscussion() {
    AssertHelp(.default, for: C.self, equals: """
            USAGE: c --name <name>

            OPTIONS:
              --name <name>           Your name.
                    Your name is used to greet you and say hello.
              -h, --help              Show help information.

            """)
  }

  struct Issue27: ParsableArguments {
    @Option
    var two: String = "42"
    @Option(help: "The third option")
    var three: String
    @Option(help: "A fourth option")
    var four: String?
    @Option(help: "A fifth option")
    var five: String = ""
  }

  func testHelpWithDefaultValueButNoDiscussion() {
    AssertHelp(.default, for: Issue27.self, equals: """
            USAGE: issue27 [--two <two>] --three <three> [--four <four>] [--five <five>]

            OPTIONS:
              --two <two>             (default: 42)
              --three <three>         The third option
              --four <four>           A fourth option
              --five <five>           A fifth option
              -h, --help              Show help information.

            """)
  }

  enum OptionFlags: String, EnumerableFlag { case optional, required }
  enum Degree {
    case bachelor, master, doctor
    static func degreeTransform(_ string: String) throws -> Degree {
      switch string {
      case "bachelor":
        return .bachelor
      case "master":
        return .master
      case "doctor":
        return .doctor
      default:
        throw ValidationError("Not a valid string for 'Degree'")
      }
    }
  }

  struct D: ParsableCommand {
    @Argument(help: "Your occupation.")
    var occupation: String = "--"

    @Option(help: "Your name.")
    var name: String = "John"

    @Option(help: "Your age.")
    var age: Int = 20

    @Option(help: "Whether logging is enabled.")
    var logging: Bool = false

    @Option(parsing: .upToNextOption, help: ArgumentHelp("Your lucky numbers.", valueName: "numbers"))
    var lucky: [Int] = [7, 14]

    @Flag(help: "Vegan diet.")
    var nda: OptionFlags = .optional

    @Option(help: "Your degree.", transform: Degree.degreeTransform)
    var degree: Degree = .bachelor

    @Option(help: "Directory.")
    var directory: URL = URL(fileURLWithPath: FileManager.default.currentDirectoryPath)

    enum Manual: Int, ExpressibleByArgument {
      case foo
      var defaultValueDescription: String { "default-value" }
    }
    @Option(help: "Manual Option.")
    var manual: Manual = .foo

    enum UnspecializedSynthesized: Int, CaseIterable, ExpressibleByArgument {
      case one, two
    }
    @Option(help: "Unspecialized Synthesized")
    var unspecial: UnspecializedSynthesized = .one

    enum SpecializedSynthesized: String, CaseIterable, ExpressibleByArgument {
      case apple = "Apple", banana = "Banana"
    }
    @Option(help: "Specialized Synthesized")
    var special: SpecializedSynthesized = .apple
  }

  func testHelpWithDefaultValues() {
    AssertHelp(.default, for: D.self, equals: """
      USAGE: d [<occupation>] [--name <name>] [--age <age>] [--logging <logging>] [--lucky <numbers> ...] [--optional] [--required] [--degree <degree>] [--directory <directory>] [--manual <manual>] [--unspecial <unspecial>] [--special <special>]

      ARGUMENTS:
        <occupation>            Your occupation. (default: --)

<<<<<<< HEAD
            OPTIONS:
              --name <name>           Your name. (default: John)
              --age <age>             Your age. (default: 20)
              --logging <logging>     Whether logging is enabled. (default: false)
              --lucky <numbers>       Your lucky numbers. (default: 7, 14)
              --optional/--required   Vegan diet. (default: --optional)
              --degree <degree>       Your degree. (default: bachelor)
              --directory <directory> Directory. (default: current directory)
              --manual <manual>       Manual Option. (default: default-value)
              --unspecial <unspecial> Unspecialized Synthesized (default: one)
              --special <special>     Specialized Synthesized (default: Apple)
              -h, --help              Show help information.
=======
      OPTIONS:
        --name <name>           Your name. (default: John)
        --age <age>             Your age. (default: 20)
        --logging <logging>     Whether logging is enabled. (default: false)
        --lucky <numbers>       Your lucky numbers. (default: 7, 14)
        --optional/--required   Vegan diet. (default: optional)
        --degree <degree>       Your degree.
        --directory <directory> Directory. (default: current directory)
        --manual <manual>       Manual Option. (default: default-value)
        --unspecial <unspecial> Unspecialized Synthesized (default: one)
        --special <special>     Specialized Synthesized (default: Apple)
        -h, --help              Show help information.
>>>>>>> 607021b7

      """)
  }

  struct E: ParsableCommand {
    enum OutputBehaviour: String, EnumerableFlag {
      case stats, count, list

      static func name(for value: OutputBehaviour) -> NameSpecification {
        .shortAndLong
      }
    }

    @Flag(help: "Change the program output")
    var behaviour: OutputBehaviour
  }

  struct F: ParsableCommand {
    enum OutputBehaviour: String, EnumerableFlag {
      case stats, count, list

      static func name(for value: OutputBehaviour) -> NameSpecification {
        .short
      }
    }

    @Flag(help: "Change the program output")
    var behaviour: OutputBehaviour = .list
  }

  struct G: ParsableCommand {
    @Flag(inversion: .prefixedNo, help: "Whether to flag")
    var flag: Bool = false
  }

  func testHelpWithMutuallyExclusiveFlags() {
    AssertHelp(.default, for: E.self, equals: """
               USAGE: e --stats --count --list

               OPTIONS:
                 -s, --stats/-c, --count/-l, --list
                                         Change the program output
                 -h, --help              Show help information.

               """)

    AssertHelp(.default, for: F.self, equals: """
               USAGE: f [-s] [-c] [-l]

               OPTIONS:
                 -s/-c/-l                Change the program output (default: -l)
                 -h, --help              Show help information.

               """)

    AssertHelp(.default, for: G.self, equals: """
               USAGE: g [--flag] [--no-flag]

               OPTIONS:
                 --flag/--no-flag        Whether to flag (default: --no-flag)
                 -h, --help              Show help information.

               """)
  }

  struct H: ParsableCommand {
    struct CommandWithVeryLongName: ParsableCommand {}
    struct ShortCommand: ParsableCommand {
      static var configuration: CommandConfiguration = CommandConfiguration(abstract: "Test short command name.")
    }
    struct AnotherCommandWithVeryLongName: ParsableCommand {
      static var configuration: CommandConfiguration = CommandConfiguration(abstract: "Test long command name.")
    }
    struct AnotherCommand: ParsableCommand {
      @Option()
      var someOptionWithVeryLongName: String?

      @Option()
      var option: String?

      @Argument(help: "This is an argument with a long name.")
      var argumentWithVeryLongNameAndHelp: String = ""

      @Argument
      var argumentWithVeryLongName: String = ""

      @Argument
      var argument: String = ""
    }
    static var configuration = CommandConfiguration(subcommands: [CommandWithVeryLongName.self,ShortCommand.self,AnotherCommandWithVeryLongName.self,AnotherCommand.self])
  }

  func testHelpWithSubcommands() {
    AssertHelp(.default, for: H.self, equals: """
    USAGE: h <subcommand>

    OPTIONS:
      -h, --help              Show help information.

    SUBCOMMANDS:
      command-with-very-long-name
      short-command           Test short command name.
      another-command-with-very-long-name
                              Test long command name.
      another-command

      See 'h help <subcommand>' for detailed help.
    """)

    AssertHelp(.default, for: H.AnotherCommand.self, root: H.self, equals: """
    USAGE: h another-command [--some-option-with-very-long-name <some-option-with-very-long-name>] [--option <option>] [<argument-with-very-long-name-and-help>] [<argument-with-very-long-name>] [<argument>]

    ARGUMENTS:
      <argument-with-very-long-name-and-help>
                              This is an argument with a long name.
      <argument-with-very-long-name>
      <argument>

    OPTIONS:
      --some-option-with-very-long-name <some-option-with-very-long-name>
      --option <option>
      -h, --help              Show help information.

    """)
  }

  struct I: ParsableCommand {
    static var configuration = CommandConfiguration(version: "1.0.0")
  }

  func testHelpWithVersion() {
    AssertHelp(.default, for: I.self, equals: """
    USAGE: i

    OPTIONS:
      --version               Show the version.
      -h, --help              Show help information.

    """)

  }

  struct J: ParsableCommand {
    static var configuration = CommandConfiguration(discussion: "test")
  }

  func testOverviewButNoAbstractSpacing() {
    let renderedHelp = HelpGenerator(J.self, visibility: .default)
      .rendered()
    AssertEqualStringsIgnoringTrailingWhitespace(renderedHelp, """
    OVERVIEW:
    test

    USAGE: j

    OPTIONS:
      -h, --help              Show help information.

    """)
  }

  struct K: ParsableCommand {
    @Argument(help: "A list of paths.")
    var paths: [String] = []

    func validate() throws {
      if paths.isEmpty {
        throw ValidationError("At least one path must be specified.")
      }
    }
  }

  func testHelpWithNoValueForArray() {
    AssertHelp(.default, for: K.self, equals: """
    USAGE: k [<paths> ...]

    ARGUMENTS:
      <paths>                 A list of paths.

    OPTIONS:
      -h, --help              Show help information.

    """)
  }

  struct L: ParsableArguments {
    @Option(
      name: [.short, .customLong("remote"), .customLong("remote"), .short, .customLong("when"), .long, .customLong("other", withSingleDash: true), .customLong("there"), .customShort("x"), .customShort("y")],
      help: "Help Message")
    var time: String?
  }

  func testHelpWithMultipleCustomNames() {
    AssertHelp(.default, for: L.self, equals: """
    USAGE: l [--remote <remote>]

    OPTIONS:
      -t, -x, -y, --remote, --when, --time, -other, --there <remote>
                              Help Message
      -h, --help              Show help information.

    """)
  }

  struct M: ParsableCommand {
  }
  struct N: ParsableCommand {
    static var configuration = CommandConfiguration(subcommands: [M.self], defaultSubcommand: M.self)
  }

  func testHelpWithDefaultCommand() {
    AssertHelp(.default, for: N.self, equals: """
    USAGE: n <subcommand>

    OPTIONS:
      -h, --help              Show help information.

    SUBCOMMANDS:
      m (default)

      See 'n help <subcommand>' for detailed help.
    """)
  }

  enum O: String, ExpressibleByArgument {
    case small
    case medium
    case large

    init?(argument: String) {
      guard let result = Self(rawValue: argument) else {
        return nil
      }
      self = result
    }
  }
  struct P: ParsableArguments {
    @Option(name: [.short], help: "Help Message")
    var o: [O] = [.small, .medium]

    @Argument(help: "Help Message")
    var remainder: [O] = [.large]
  }

  func testHelpWithDefaultValueForArray() {
    AssertHelp(.default, for: P.self, equals: """
    USAGE: p [-o <o> ...] [<remainder> ...]

    ARGUMENTS:
      <remainder>             Help Message (default: large)

    OPTIONS:
      -o <o>                  Help Message (default: small, medium)
      -h, --help              Show help information.

    """)
  }
    
  struct Foo: ParsableCommand {
    public static var configuration = CommandConfiguration(
      commandName: "foo",
      abstract: "Perform some foo",
      subcommands: [
        Bar.self
      ],
      helpNames: [.short, .long, .customLong("help", withSingleDash: true)])
        
    @Option(help: "Name for foo")
    var fooName: String?
        
    public init() {}
  }

  struct Bar: ParsableCommand {
    static let configuration = CommandConfiguration(
      commandName: "bar",
      _superCommandName: "foo",
      abstract: "Perform bar operations",
      helpNames: [.short, .long, .customLong("help", withSingleDash: true)])
            
    @Option(help: "Bar Strength")
    var barStrength: String?
        
    public init() {}
  }

  func testHelpExcludingSuperCommand() throws {
    AssertHelp(.default, for: Bar.self, root: Foo.self, equals: """
    OVERVIEW: Perform bar operations

    USAGE: foo bar [--bar-strength <bar-strength>]

    OPTIONS:
      --bar-strength <bar-strength>
                              Bar Strength
      -h, -help, --help       Show help information.
    
    """)
  }
}

extension HelpGenerationTests {
  private struct optionsToHide: ParsableArguments {
    @Flag(help: "Verbose")
    var verbose: Bool = false
    
    @Option(help: "Custom Name")
    var customName: String?
    
    @Option(help: .hidden)
    var hiddenOption: String?
    
    @Argument(help: .private)
    var privateArg: String?
  }

  @available(*, deprecated)
  private struct HideOptionGroupLegacyDriver: ParsableCommand {
    static let configuration = CommandConfiguration(commandName: "driver", abstract: "Demo hiding option groups")
    
    @OptionGroup(_hiddenFromHelp: true)
    var hideMe: optionsToHide
    
    @Option(help: "Time to wait before timeout (in seconds)")
    var timeout: Int?
  }

  private struct HideOptionGroupDriver: ParsableCommand {
    static let configuration = CommandConfiguration(commandName: "driver", abstract: "Demo hiding option groups")

    @OptionGroup(visibility: .hidden)
    var hideMe: optionsToHide

    @Option(help: "Time to wait before timeout (in seconds)")
    var timeout: Int?
  }

  private struct PrivateOptionGroupDriver: ParsableCommand {
    static let configuration = CommandConfiguration(commandName: "driver", abstract: "Demo hiding option groups")

    @OptionGroup(visibility: .private)
    var hideMe: optionsToHide

    @Option(help: "Time to wait before timeout (in seconds)")
    var timeout: Int?
  }

  private var helpMessage: String { """
    OVERVIEW: Demo hiding option groups

    USAGE: driver [--timeout <timeout>]

    OPTIONS:
      --timeout <timeout>     Time to wait before timeout (in seconds)
      -h, --help              Show help information.

    """
  }

  private var helpHiddenMessage: String { """
    OVERVIEW: Demo hiding option groups

    USAGE: driver [--verbose] [--custom-name <custom-name>] [--hidden-option <hidden-option>] [--timeout <timeout>]

    OPTIONS:
      --verbose               Verbose
      --custom-name <custom-name>
                              Custom Name
      --hidden-option <hidden-option>
      --timeout <timeout>     Time to wait before timeout (in seconds)
      -h, --help              Show help information.

    """
  }

  @available(*, deprecated)
  func testHidingOptionGroup() throws {
    AssertHelp(.default, for: HideOptionGroupLegacyDriver.self, equals: helpMessage)
    AssertHelp(.default, for: HideOptionGroupDriver.self, equals: helpMessage)
    AssertHelp(.default, for: PrivateOptionGroupDriver.self, equals: helpMessage)
  }

  @available(*, deprecated)
  func testHelpHiddenShowsDefaultAndHidden() throws {
    AssertHelp(.hidden, for: HideOptionGroupLegacyDriver.self, equals: helpHiddenMessage)
    AssertHelp(.hidden, for: HideOptionGroupDriver.self, equals: helpHiddenMessage)
    
    // Note: Private option groups are not visible at `.hidden` help level.
    AssertHelp(.hidden, for: PrivateOptionGroupDriver.self, equals: helpMessage)
  }
}

extension HelpGenerationTests {
  struct AllValues: ParsableCommand {
    enum Manual: Int, ExpressibleByArgument {
      case foo
      static var allValueStrings = ["bar"]
    }

    enum UnspecializedSynthesized: Int, CaseIterable, ExpressibleByArgument {
      case one, two
    }

    enum SpecializedSynthesized: String, CaseIterable, ExpressibleByArgument {
      case apple = "Apple", banana = "Banana"
    }

    @Argument var manualArgument: Manual
    @Option var manualOption: Manual

    @Argument var unspecializedSynthesizedArgument: UnspecializedSynthesized
    @Option var unspecializedSynthesizedOption: UnspecializedSynthesized

    @Argument var specializedSynthesizedArgument: SpecializedSynthesized
    @Option var specializedSynthesizedOption: SpecializedSynthesized
  }

  func testAllValueStrings() throws {
    XCTAssertEqual(AllValues.Manual.allValueStrings, ["bar"])
    XCTAssertEqual(AllValues.UnspecializedSynthesized.allValueStrings, ["one", "two"])
    XCTAssertEqual(AllValues.SpecializedSynthesized.allValueStrings, ["Apple", "Banana"])
  }

  func testAllValues() {
    let opts = ArgumentSet(AllValues.self, visibility: .private)
    XCTAssertEqual(AllValues.Manual.allValueStrings, opts[0].help.allValues)
    XCTAssertEqual(AllValues.Manual.allValueStrings, opts[1].help.allValues)

    XCTAssertEqual(AllValues.UnspecializedSynthesized.allValueStrings, opts[2].help.allValues)
    XCTAssertEqual(AllValues.UnspecializedSynthesized.allValueStrings, opts[3].help.allValues)

    XCTAssertEqual(AllValues.SpecializedSynthesized.allValueStrings, opts[4].help.allValues)
    XCTAssertEqual(AllValues.SpecializedSynthesized.allValueStrings, opts[5].help.allValues)
  }

  struct Q: ParsableArguments {
    @Option(help: "Your name") var name: String
    @Option(help: "Your title") var title: String?

    @Argument(help: .private) var privateName: String?
    @Option(help: .private) var privateTitle: String?
    @Flag(help: .private) var privateFlag: Bool = false
    @Flag(inversion: .prefixedNo, help: .private) var privateInvertedFlag: Bool = true
  }

  func testHelpWithPrivate() {
    AssertHelp(.default, for: Q.self, equals: """
            USAGE: q --name <name> [--title <title>]

            OPTIONS:
              --name <name>           Your name
              --title <title>         Your title
              -h, --help              Show help information.

            """)
  }
}

// MARK: - Issue #278 https://github.com/apple/swift-argument-parser/issues/278

extension HelpGenerationTests {
  private struct ParserBug: ParsableCommand {
    static let configuration = CommandConfiguration(
      commandName: "parserBug",
      subcommands: [Sub.self])
    
    struct CommonOptions: ParsableCommand {
      @Flag(help: "example flag")
      var example: Bool = false
    }

    struct Sub: ParsableCommand {
      @OptionGroup()
      var commonOptions: CommonOptions
      
      @Argument(help: "Non-mandatory argument")
      var argument: String?
    }
  }
  
  func testIssue278() {
    AssertHelp(.default, for: ParserBug.Sub.self, root: ParserBug.self, equals: """
      USAGE: parserBug sub [--example] [<argument>]

      ARGUMENTS:
        <argument>              Non-mandatory argument

      OPTIONS:
        --example               example flag
        -h, --help              Show help information.

      """)
  }

  struct CustomUsageShort: ParsableCommand {
    static var configuration: CommandConfiguration {
      CommandConfiguration(usage: """
        example [--verbose] <file-name>
        """)
    }
    
    @Argument var file: String
    @Flag var verboseMode = false
  }
  
  struct CustomUsageLong: ParsableCommand {
    static var configuration: CommandConfiguration {
      CommandConfiguration(usage: """
        example <file-name>
        example --verbose <file-name>
        example --help
        """)
    }
    
    @Argument var file: String
    @Flag var verboseMode = false
  }

  struct CustomUsageHidden: ParsableCommand {
    static var configuration: CommandConfiguration {
      CommandConfiguration(usage: "")
    }
    
    @Argument var file: String
    @Flag var verboseMode = false
  }

  func testCustomUsageHelp() {
    XCTAssertEqual(CustomUsageShort.helpMessage(columns: 80), """
      USAGE: example [--verbose] <file-name>

      ARGUMENTS:
        <file>

      OPTIONS:
        --verbose-mode
        -h, --help              Show help information.
      
      """)
    
    XCTAssertEqual(CustomUsageLong.helpMessage(columns: 80), """
      USAGE: example <file-name>
             example --verbose <file-name>
             example --help

      ARGUMENTS:
        <file>

      OPTIONS:
        --verbose-mode
        -h, --help              Show help information.
      
      """)
    
    XCTAssertEqual(CustomUsageHidden.helpMessage(columns: 80), """
      ARGUMENTS:
        <file>

      OPTIONS:
        --verbose-mode
        -h, --help              Show help information.
      
      """)
  }
  
  func testCustomUsageError() {
    XCTAssertEqual(CustomUsageShort.fullMessage(for: ValidationError("Test")), """
      Error: Test
      Usage: example [--verbose] <file-name>
        See 'custom-usage-short --help' for more information.
      """)
    XCTAssertEqual(CustomUsageLong.fullMessage(for: ValidationError("Test")), """
      Error: Test
      Usage: example <file-name>
             example --verbose <file-name>
             example --help
        See 'custom-usage-long --help' for more information.
      """)
    XCTAssertEqual(CustomUsageHidden.fullMessage(for: ValidationError("Test")), """
      Error: Test
        See 'custom-usage-hidden --help' for more information.
      """)
  }
}<|MERGE_RESOLUTION|>--- conflicted
+++ resolved
@@ -202,33 +202,18 @@
       ARGUMENTS:
         <occupation>            Your occupation. (default: --)
 
-<<<<<<< HEAD
-            OPTIONS:
-              --name <name>           Your name. (default: John)
-              --age <age>             Your age. (default: 20)
-              --logging <logging>     Whether logging is enabled. (default: false)
-              --lucky <numbers>       Your lucky numbers. (default: 7, 14)
-              --optional/--required   Vegan diet. (default: --optional)
-              --degree <degree>       Your degree. (default: bachelor)
-              --directory <directory> Directory. (default: current directory)
-              --manual <manual>       Manual Option. (default: default-value)
-              --unspecial <unspecial> Unspecialized Synthesized (default: one)
-              --special <special>     Specialized Synthesized (default: Apple)
-              -h, --help              Show help information.
-=======
       OPTIONS:
         --name <name>           Your name. (default: John)
         --age <age>             Your age. (default: 20)
         --logging <logging>     Whether logging is enabled. (default: false)
         --lucky <numbers>       Your lucky numbers. (default: 7, 14)
-        --optional/--required   Vegan diet. (default: optional)
+        --optional/--required   Vegan diet. (default: --optional)
         --degree <degree>       Your degree.
         --directory <directory> Directory. (default: current directory)
         --manual <manual>       Manual Option. (default: default-value)
         --unspecial <unspecial> Unspecialized Synthesized (default: one)
         --special <special>     Specialized Synthesized (default: Apple)
         -h, --help              Show help information.
->>>>>>> 607021b7
 
       """)
   }
