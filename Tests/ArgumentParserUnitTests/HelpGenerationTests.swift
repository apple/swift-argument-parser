//===----------------------------------------------------------*- swift -*-===//
//
// This source file is part of the Swift Argument Parser open source project
//
// Copyright (c) 2020 Apple Inc. and the Swift project authors
// Licensed under Apache License v2.0 with Runtime Library Exception
//
// See https://swift.org/LICENSE.txt for license information
//
//===----------------------------------------------------------------------===//

import XCTest
import ArgumentParserTestHelpers
@testable import ArgumentParser

final class HelpGenerationTests: XCTestCase {
}

extension URL: ExpressibleByArgument {
  public init?(argument: String) {
    guard let url = URL(string: argument) else {
      return nil
    }
    self = url
  }

  public var defaultValueDescription: String {
    self.absoluteString == FileManager.default.currentDirectoryPath
      ? "current directory"
      : String(describing: self)
  }
}

// MARK: -

extension HelpGenerationTests {
  struct A: ParsableArguments {
    @Option(help: "Your name") var name: String
    @Option(help: "Your title") var title: String?
  }

  func testHelp() {
    AssertHelp(for: A.self, equals: """
            USAGE: a --name <name> [--title <title>]

            OPTIONS:
              --name <name>           Your name
              --title <title>         Your title
              -h, --help              Show help information.
              --dump-help             Dump help information.

            """)
  }

  struct B: ParsableArguments {
    @Option(help: "Your name") var name: String
    @Option(help: "Your title") var title: String?

    @Argument(help: .hidden) var hiddenName: String?
    @Option(help: .hidden) var hiddenTitle: String?
    @Flag(help: .hidden) var hiddenFlag: Bool = false
    @Flag(inversion: .prefixedNo, help: .hidden) var hiddenInvertedFlag: Bool = true
  }

  func testHelpWithHidden() {
    AssertHelp(for: B.self, equals: """
            USAGE: b --name <name> [--title <title>]

            OPTIONS:
              --name <name>           Your name
              --title <title>         Your title
              -h, --help              Show help information.
              --dump-help             Dump help information.

            """)
  }

  struct C: ParsableArguments {
    @Option(help: ArgumentHelp("Your name.",
                               discussion: "Your name is used to greet you and say hello."))
    var name: String
  }

  func testHelpWithDiscussion() {
    AssertHelp(for: C.self, equals: """
            USAGE: c --name <name>

            OPTIONS:
              --name <name>           Your name.
                    Your name is used to greet you and say hello.
              -h, --help              Show help information.
              --dump-help             Dump help information.

            """)
  }

  struct Issue27: ParsableArguments {
    @Option
    var two: String = "42"
    @Option(help: "The third option")
    var three: String
    @Option(help: "A fourth option")
    var four: String?
    @Option(help: "A fifth option")
    var five: String = ""
  }

  func testHelpWithDefaultValueButNoDiscussion() {
    AssertHelp(for: Issue27.self, equals: """
            USAGE: issue27 [--two <two>] --three <three> [--four <four>] [--five <five>]

            OPTIONS:
              --two <two>             (default: 42)
              --three <three>         The third option
              --four <four>           A fourth option
              --five <five>           A fifth option
              -h, --help              Show help information.
              --dump-help             Dump help information.

            """)
  }

  enum OptionFlags: String, EnumerableFlag { case optional, required }
  enum Degree {
    case bachelor, master, doctor
    static func degreeTransform(_ string: String) throws -> Degree {
      switch string {
      case "bachelor":
        return .bachelor
      case "master":
        return .master
      case "doctor":
        return .doctor
      default:
        throw ValidationError("Not a valid string for 'Degree'")
      }
    }
  }

  struct D: ParsableCommand {
    @Argument(help: "Your occupation.")
    var occupation: String = "--"

    @Option(help: "Your name.")
    var name: String = "John"

    @Option(help: "Your age.")
    var age: Int = 20

    @Option(help: "Whether logging is enabled.")
    var logging: Bool = false

    @Option(parsing: .upToNextOption, help: ArgumentHelp("Your lucky numbers.", valueName: "numbers"))
    var lucky: [Int] = [7, 14]

    @Flag(help: "Vegan diet.")
    var nda: OptionFlags = .optional

    @Option(help: "Your degree.", transform: Degree.degreeTransform)
    var degree: Degree = .bachelor

    @Option(help: "Directory.")
    var directory: URL = URL(string: FileManager.default.currentDirectoryPath)!
  }

  func testHelpWithDefaultValues() {
    AssertHelp(for: D.self, equals: """
            USAGE: d [<occupation>] [--name <name>] [--age <age>] [--logging <logging>] [--lucky <numbers> ...] [--optional] [--required] [--degree <degree>] [--directory <directory>]

            ARGUMENTS:
              <occupation>            Your occupation. (default: --)

            OPTIONS:
              --name <name>           Your name. (default: John)
              --age <age>             Your age. (default: 20)
              --logging <logging>     Whether logging is enabled. (default: false)
              --lucky <numbers>       Your lucky numbers. (default: 7, 14)
              --optional/--required   Vegan diet. (default: optional)
              --degree <degree>       Your degree. (default: bachelor)
              --directory <directory> Directory. (default: current directory)
              -h, --help              Show help information.
              --dump-help             Dump help information.

            """)
  }

  struct E: ParsableCommand {
    enum OutputBehaviour: String, EnumerableFlag {
      case stats, count, list

      static func name(for value: OutputBehaviour) -> NameSpecification {
        .shortAndLong
      }
    }

    @Flag(help: "Change the program output")
    var behaviour: OutputBehaviour
  }

  struct F: ParsableCommand {
    enum OutputBehaviour: String, EnumerableFlag {
      case stats, count, list

      static func name(for value: OutputBehaviour) -> NameSpecification {
        .short
      }
    }

    @Flag(help: "Change the program output")
    var behaviour: OutputBehaviour = .list
  }

  struct G: ParsableCommand {
    @Flag(inversion: .prefixedNo, help: "Whether to flag")
    var flag: Bool = false
  }

  func testHelpWithMutuallyExclusiveFlags() {
    AssertHelp(for: E.self, equals: """
               USAGE: e --stats --count --list

               OPTIONS:
                 -s, --stats/-c, --count/-l, --list
                                         Change the program output
                 -h, --help              Show help information.
                 --dump-help             Dump help information.

               """)

    AssertHelp(for: F.self, equals: """
               USAGE: f [-s] [-c] [-l]

               OPTIONS:
                 -s/-c/-l                Change the program output (default: list)
                 -h, --help              Show help information.
                 --dump-help             Dump help information.

               """)

    AssertHelp(for: G.self, equals: """
               USAGE: g [--flag] [--no-flag]

               OPTIONS:
                 --flag/--no-flag        Whether to flag (default: false)
                 -h, --help              Show help information.
                 --dump-help             Dump help information.

               """)
  }

  struct H: ParsableCommand {
    struct CommandWithVeryLongName: ParsableCommand {}
    struct ShortCommand: ParsableCommand {
      static var configuration: CommandConfiguration = CommandConfiguration(abstract: "Test short command name.")
    }
    struct AnotherCommandWithVeryLongName: ParsableCommand {
      static var configuration: CommandConfiguration = CommandConfiguration(abstract: "Test long command name.")
    }
    struct AnotherCommand: ParsableCommand {
      @Option()
      var someOptionWithVeryLongName: String?

      @Option()
      var option: String?

      @Argument(help: "This is an argument with a long name.")
      var argumentWithVeryLongNameAndHelp: String = ""

      @Argument
      var argumentWithVeryLongName: String = ""

      @Argument
      var argument: String = ""
    }
    static var configuration = CommandConfiguration(subcommands: [CommandWithVeryLongName.self,ShortCommand.self,AnotherCommandWithVeryLongName.self,AnotherCommand.self])
  }

  func testHelpWithSubcommands() {
    AssertHelp(for: H.self, equals: """
    USAGE: h <subcommand>

    OPTIONS:
      -h, --help              Show help information.
      --dump-help             Dump help information.

    SUBCOMMANDS:
      command-with-very-long-name
      short-command           Test short command name.
      another-command-with-very-long-name
                              Test long command name.
      another-command

      See 'h help <subcommand>' for detailed help.
    """)

    AssertHelp(for: H.AnotherCommand.self, root: H.self, equals: """
    USAGE: h another-command [--some-option-with-very-long-name <some-option-with-very-long-name>] [--option <option>] [<argument-with-very-long-name-and-help>] [<argument-with-very-long-name>] [<argument>]

    ARGUMENTS:
      <argument-with-very-long-name-and-help>
                              This is an argument with a long name.
      <argument-with-very-long-name>
      <argument>

    OPTIONS:
      --some-option-with-very-long-name <some-option-with-very-long-name>
      --option <option>
      -h, --help              Show help information.
      --dump-help             Dump help information.

    """)
  }

  struct I: ParsableCommand {
    static var configuration = CommandConfiguration(version: "1.0.0")
  }

  func testHelpWithVersion() {
    AssertHelp(for: I.self, equals: """
    USAGE: i

    OPTIONS:
      --version               Show the version.
      -h, --help              Show help information.
      --dump-help             Dump help information.

    """)

  }

  struct J: ParsableCommand {
    static var configuration = CommandConfiguration(discussion: "test")
  }

  func testOverviewButNoAbstractSpacing() {
    let renderedHelp = HelpGenerator(J.self).rendered()
    AssertEqualStringsIgnoringTrailingWhitespace(renderedHelp, """
    OVERVIEW:
    test

    USAGE: j

    OPTIONS:
      -h, --help              Show help information.
      --dump-help             Dump help information.

    """)
  }

  struct K: ParsableCommand {
    @Argument(help: "A list of paths.")
    var paths: [String] = []

    func validate() throws {
      if paths.isEmpty {
        throw ValidationError("At least one path must be specified.")
      }
    }
  }

  func testHelpWithNoValueForArray() {
    AssertHelp(for: K.self, equals: """
    USAGE: k [<paths> ...]

    ARGUMENTS:
      <paths>                 A list of paths.

    OPTIONS:
      -h, --help              Show help information.
      --dump-help             Dump help information.

    """)
  }

  struct L: ParsableArguments {
    @Option(
      name: [.short, .customLong("remote"), .customLong("remote"), .short, .customLong("when"), .long, .customLong("other", withSingleDash: true), .customLong("there"), .customShort("x"), .customShort("y")],
      help: "Help Message")
    var time: String?
  }

  func testHelpWithMultipleCustomNames() {
    AssertHelp(for: L.self, equals: """
    USAGE: l [--remote <remote>]

    OPTIONS:
      -t, -x, -y, --remote, --when, --time, -other, --there <remote>
                              Help Message
      -h, --help              Show help information.
      --dump-help             Dump help information.

    """)
  }

  struct M: ParsableCommand {
  }
  struct N: ParsableCommand {
    static var configuration = CommandConfiguration(subcommands: [M.self], defaultSubcommand: M.self)
  }

  func testHelpWithDefaultCommand() {
    AssertHelp(for: N.self, equals: """
    USAGE: n <subcommand>

    OPTIONS:
      -h, --help              Show help information.
      --dump-help             Dump help information.

    SUBCOMMANDS:
      m (default)

      See 'n help <subcommand>' for detailed help.
    """)
  }

  enum O: String, ExpressibleByArgument {
    case small
    case medium
    case large

    init?(argument: String) {
      guard let result = Self(rawValue: argument) else {
        return nil
      }
      self = result
    }
  }
  struct P: ParsableArguments {
    @Option(name: [.short], help: "Help Message")
    var o: [O] = [.small, .medium]

    @Argument(help: "Help Message")
    var remainder: [O] = [.large]
  }

  func testHelpWithDefaultValueForArray() {
    AssertHelp(for: P.self, equals: """
    USAGE: p [-o <o> ...] [<remainder> ...]

    ARGUMENTS:
      <remainder>             Help Message (default: large)

    OPTIONS:
      -o <o>                  Help Message (default: small, medium)
      -h, --help              Show help information.
      --dump-help             Dump help information.

    """)
  }
    
  struct Foo: ParsableCommand {
    public static var configuration = CommandConfiguration(
      commandName: "foo",
      abstract: "Perform some foo",
      subcommands: [
        Bar.self
      ],
      helpNames: [.short, .long, .customLong("help", withSingleDash: true)])
        
    @Option(help: "Name for foo")
    var fooName: String?
        
    public init() {}
  }

  struct Bar: ParsableCommand {
    static let configuration = CommandConfiguration(
      commandName: "bar",
      _superCommandName: "foo",
      abstract: "Perform bar operations",
      helpNames: [.short, .long, .customLong("help", withSingleDash: true)])
            
    @Option(help: "Bar Strength")
    var barStrength: String?
        
    public init() {}
  }

  func testHelpExcludingSuperCommand() throws {
    AssertHelp(for: Bar.self, root: Foo.self, equals: """
    OVERVIEW: Perform bar operations

    USAGE: foo bar [--bar-strength <bar-strength>]

    OPTIONS:
      --bar-strength <bar-strength>
                              Bar Strength
<<<<<<< HEAD
      -help, -h, --help       Show help information.
      --dump-help             Dump help information.
=======
      -h, -help, --help       Show help information.
>>>>>>> 992a7451
    
    """)
  }
    
  struct optionsToHide: ParsableArguments {
    @Flag(help: "Verbose")
    var verbose: Bool = false
    
    @Option(help: "Custom Name")
    var customName: String?
  }
    
  struct HideDriver: ParsableCommand {
    static let configuration = CommandConfiguration(commandName: "driver", abstract: "Demo hiding option groups")
    
    @OptionGroup(_hiddenFromHelp: true)
    var hideMe: optionsToHide
    
    @Option(help: "Time to wait before timeout (in seconds)")
    var timeout: Int?
  }
    
  func testHidingOptionGroup() throws {
    AssertHelp(for: HideDriver.self, equals: """
        OVERVIEW: Demo hiding option groups

        USAGE: driver [--verbose] [--custom-name <custom-name>] [--timeout <timeout>]

        OPTIONS:
          --timeout <timeout>     Time to wait before timeout (in seconds)
          -h, --help              Show help information.
          --dump-help             Dump help information.
        
        """
    )
  }
}<|MERGE_RESOLUTION|>--- conflicted
+++ resolved
@@ -485,12 +485,8 @@
     OPTIONS:
       --bar-strength <bar-strength>
                               Bar Strength
-<<<<<<< HEAD
-      -help, -h, --help       Show help information.
-      --dump-help             Dump help information.
-=======
       -h, -help, --help       Show help information.
->>>>>>> 992a7451
+      --dump-help             Dump help information.
     
     """)
   }
