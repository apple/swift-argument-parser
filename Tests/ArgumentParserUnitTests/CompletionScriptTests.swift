--- conflicted
+++ resolved
@@ -150,12 +150,8 @@
         '--path1:path1:_files'
         '--path2:path2:_files'
         '--path3:path3:(a b c)'
-<<<<<<< HEAD
-        '(-h --help)'{-h,--help}'[Print help information.]'
+        '(-h --help)'{-h,--help}'[Show help information.]'
         '(--dump-help)'{--dump-help}'[Dump help information.]'
-=======
-        '(-h --help)'{-h,--help}'[Show help information.]'
->>>>>>> 992a7451
     )
     _arguments -w -s -S $args[@] && ret=0
 
@@ -227,12 +223,8 @@
     local -a args
     args+=(
         '--one[Escaped chars: '"'"'\\[\\]\\\\.]:one:'
-<<<<<<< HEAD
-        '(-h --help)'{-h,--help}'[Print help information.]'
+        '(-h --help)'{-h,--help}'[Show help information.]'
         '(--dump-help)'{--dump-help}'[Dump help information.]'
-=======
-        '(-h --help)'{-h,--help}'[Show help information.]'
->>>>>>> 992a7451
     )
     _arguments -w -s -S $args[@] && ret=0
 
