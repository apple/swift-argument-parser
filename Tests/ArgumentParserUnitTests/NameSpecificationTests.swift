//===----------------------------------------------------------*- swift -*-===//
//
// This source file is part of the Swift Argument Parser open source project
//
// Copyright (c) 2020 Apple Inc. and the Swift project authors
// Licensed under Apache License v2.0 with Runtime Library Exception
//
// See https://swift.org/LICENSE.txt for license information
//
//===----------------------------------------------------------------------===//

import XCTest
@testable import ArgumentParser

final class NameSpecificationTests: XCTestCase {
}

extension NameSpecificationTests {
  func testFlagNames_withNoPrefix() {
<<<<<<< HEAD
    let key = InputKey(rawValue: "index")

=======
    let key = InputKey(name: "index", parent: .root)
    
>>>>>>> 8a38c7ca
    XCTAssertEqual(FlagInversion.prefixedNo.enableDisableNamePair(for: key, name: .customLong("foo")).1, [.long("no-foo")])
    XCTAssertEqual(FlagInversion.prefixedNo.enableDisableNamePair(for: key, name: .customLong("foo-bar-baz")).1, [.long("no-foo-bar-baz")])
    XCTAssertEqual(FlagInversion.prefixedNo.enableDisableNamePair(for: key, name: .customLong("foo_bar_baz")).1, [.long("no_foo_bar_baz")])
    XCTAssertEqual(FlagInversion.prefixedNo.enableDisableNamePair(for: key, name: .customLong("fooBarBaz")).1, [.long("noFooBarBaz")])
  }

  func testFlagNames_withEnableDisablePrefix() {
    let key = InputKey(name: "index", parent: .root)
    XCTAssertEqual(FlagInversion.prefixedEnableDisable.enableDisableNamePair(for: key, name: .long).0, [.long("enable-index")])
    XCTAssertEqual(FlagInversion.prefixedEnableDisable.enableDisableNamePair(for: key, name: .long).1, [.long("disable-index")])

    XCTAssertEqual(FlagInversion.prefixedEnableDisable.enableDisableNamePair(for: key, name: .customLong("foo")).0, [.long("enable-foo")])
    XCTAssertEqual(FlagInversion.prefixedEnableDisable.enableDisableNamePair(for: key, name: .customLong("foo")).1, [.long("disable-foo")])

    XCTAssertEqual(FlagInversion.prefixedEnableDisable.enableDisableNamePair(for: key, name: .customLong("foo-bar-baz")).0, [.long("enable-foo-bar-baz")])
    XCTAssertEqual(FlagInversion.prefixedEnableDisable.enableDisableNamePair(for: key, name: .customLong("foo-bar-baz")).1, [.long("disable-foo-bar-baz")])
    XCTAssertEqual(FlagInversion.prefixedEnableDisable.enableDisableNamePair(for: key, name: .customLong("foo_bar_baz")).0, [.long("enable_foo_bar_baz")])
    XCTAssertEqual(FlagInversion.prefixedEnableDisable.enableDisableNamePair(for: key, name: .customLong("foo_bar_baz")).1, [.long("disable_foo_bar_baz")])
    XCTAssertEqual(FlagInversion.prefixedEnableDisable.enableDisableNamePair(for: key, name: .customLong("fooBarBaz")).0, [.long("enableFooBarBaz")])
    XCTAssertEqual(FlagInversion.prefixedEnableDisable.enableDisableNamePair(for: key, name: .customLong("fooBarBaz")).1, [.long("disableFooBarBaz")])
  }
}

fileprivate func Assert(nameSpecification: NameSpecification, key: String, parent: InputKey.Parent = .root, makeNames expected: [Name], file: StaticString = #file, line: UInt = #line) {
  let names = nameSpecification.makeNames(InputKey(name: key, parent: parent))
  Assert(names: names, expected: expected, file: file, line: line)
}

fileprivate func Assert<N>(names: [N], expected: [N], file: StaticString = #file, line: UInt = #line) where N: Equatable {
  names.forEach {
    XCTAssert(expected.contains($0), "Unexpected name '\($0)'.", file: (file), line: line)
  }
  expected.forEach {
    XCTAssert(names.contains($0), "Missing name '\($0)'.", file: (file), line: line)
  }
}

extension NameSpecificationTests {
  func testMakeNames_short() {
    Assert(nameSpecification: .short, key: "foo", makeNames: [.short("f")])
  }

  func testMakeNames_Long() {
    Assert(nameSpecification: .long, key: "fooBarBaz", makeNames: [.long("foo-bar-baz")])
    Assert(nameSpecification: .long, key: "fooURLForBarBaz", makeNames: [.long("foo-url-for-bar-baz")])
  }

  func testMakeNames_customLong() {
    Assert(nameSpecification: .customLong("bar"), key: "foo", makeNames: [.long("bar")])
  }

  func testMakeNames_customShort() {
    Assert(nameSpecification: .customShort("v"), key: "foo", makeNames: [.short("v")])
  }

  func testMakeNames_customLongWithSingleDash() {
    Assert(nameSpecification: .customLong("baz", withSingleDash: true), key: "foo", makeNames: [.longWithSingleDash("baz")])
  }
}<|MERGE_RESOLUTION|>--- conflicted
+++ resolved
@@ -17,13 +17,8 @@
 
 extension NameSpecificationTests {
   func testFlagNames_withNoPrefix() {
-<<<<<<< HEAD
-    let key = InputKey(rawValue: "index")
-
-=======
     let key = InputKey(name: "index", parent: .root)
     
->>>>>>> 8a38c7ca
     XCTAssertEqual(FlagInversion.prefixedNo.enableDisableNamePair(for: key, name: .customLong("foo")).1, [.long("no-foo")])
     XCTAssertEqual(FlagInversion.prefixedNo.enableDisableNamePair(for: key, name: .customLong("foo-bar-baz")).1, [.long("no-foo-bar-baz")])
     XCTAssertEqual(FlagInversion.prefixedNo.enableDisableNamePair(for: key, name: .customLong("foo_bar_baz")).1, [.long("no_foo_bar_baz")])
