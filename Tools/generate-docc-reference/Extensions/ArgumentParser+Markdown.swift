--- conflicted
+++ resolved
@@ -73,7 +73,6 @@
         grouping: args.filter {
           $0.shouldDisplay
         }
-<<<<<<< HEAD
       ) { self.assignSectionTitle(to: $0) }
 
       // Iterate through the grouped arguments, sorted by section title
@@ -90,11 +89,18 @@
         for arg in arguments {
           // Add the argument identity in bold Markdown format
           // The argument identity is emphasized in bold to make it stand out in the documentation.
-          result += "**`\(arg.identity())`**\n\n"
+
 
           // If the argument has an abstract, add it in italic Markdown format
           // Including the abstract provides a brief description of the argument's purpose.
           // The italic formatting helps to distinguish the abstract from other parts of the documentation.
+          switch markdownStyle {
+          case .docc:
+            result += "- term **\(arg.identity()):**\n\n"
+          case .github:
+            result += "**\(arg.identity()):**\n\n"
+          }
+
           if let abstract = arg.abstract {
             result += "*\(abstract)*\n\n"
           }
@@ -110,21 +116,6 @@
           // The empty line improves the visual structure of the documentation,
           // making it easier to read and separating each argument for clarity.
           result += "\n"
-=======
-
-        switch markdownStyle {
-        case .docc:
-          result += "- term **\(arg.identity()):**\n\n"
-        case .github:
-          result += "**\(arg.identity()):**\n\n"
-        }
-
-        if let abstract = arg.abstract {
-          result += "*\(abstract)*\n\n"
-        }
-        if let discussion = arg.discussion {
-          result += discussion + "\n\n"
->>>>>>> fb08c7b0
         }
       }
     }
