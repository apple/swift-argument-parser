//===----------------------------------------------------------*- swift -*-===//
//
// This source file is part of the Swift Argument Parser open source project
//
// Copyright (c) 2020 Apple Inc. and the Swift project authors
// Licensed under Apache License v2.0 with Runtime Library Exception
//
// See https://swift.org/LICENSE.txt for license information
//
//===----------------------------------------------------------------------===//

struct ZshCompletionsGenerator {
  /// Generates a Zsh completion script for the given command.
  static func generateCompletionScript(_ type: ParsableCommand.Type) -> String {
    let initialFunctionName = [type].completionFunctionName()

    return """
    #compdef \(type._commandName)
    local context state state_descr line
    _\(type._commandName.zshEscapingCommandName())_commandname=$words[1]
    typeset -A opt_args

    \(generateCompletionFunction([type]))
    _custom_completion() {
        local completions=("${(@f)$($*)}")
        _describe '' completions
    }

    \(initialFunctionName)
    """
  }
  
  static func generateCompletionFunction(_ commands: [ParsableCommand.Type]) -> String {
    let type = commands.last!
    let functionName = commands.completionFunctionName()
    let isRootCommand = commands.count == 1
    
    var args = generateCompletionArguments(commands)
<<<<<<< HEAD
    args.append("'(-h --help)'{-h,--help}'[Print help information.]'")
    args.append("'(--dump-help)'{--dump-help}'[Dump help information.]'")
=======
>>>>>>> 992a7451
    
    var subcommands = type.configuration.subcommands
    var subcommandHandler = ""
    if !subcommands.isEmpty {
      args.append("'(-): :->command'")
      args.append("'(-)*:: :->arg'")
      
      if isRootCommand {
        subcommands.append(HelpCommand.self)
      }

      let subcommandModes = subcommands.map {
        """
        '\($0._commandName):\($0.configuration.abstract.zshEscaped())'
        """
        .indentingEachLine(by: 12)
      }
      let subcommandArgs = subcommands.map {
        """
        (\($0._commandName))
            \(functionName)_\($0._commandName)
            ;;
        """
        .indentingEachLine(by: 12)
      }
      
      subcommandHandler = """
        case $state in
            (command)
                local subcommands
                subcommands=(
        \(subcommandModes.joined(separator: "\n"))
                )
                _describe "subcommand" subcommands
                ;;
            (arg)
                case ${words[1]} in
        \(subcommandArgs.joined(separator: "\n"))
                esac
                ;;
        esac
        
        """
        .indentingEachLine(by: 4)
    }
    
    let functionText = """
      \(functionName)() {
          integer ret=1
          local -a args
          args+=(
      \(args.joined(separator: "\n").indentingEachLine(by: 8))
          )
          _arguments -w -s -S $args[@] && ret=0
      \(subcommandHandler)
          return ret
      }
      
      
      """
    
    return functionText +
      subcommands
        .map { generateCompletionFunction(commands + [$0]) }
        .joined()
  }

  static func generateCompletionArguments(_ commands: [ParsableCommand.Type]) -> [String] {
    commands.argumentsForHelp().compactMap { $0.zshCompletionString(commands) }
  }
}

extension String {
  fileprivate func zshEscapingSingleQuotes() -> String {
    self.replacingOccurrences(of: "'", with: #"'"'"'"#)
  }

  fileprivate func zshEscapingMetacharacters() -> String {
    self.replacingOccurrences(of: #"[\\\[\]]"#, with: #"\\$0"#, options: .regularExpression)
  }

  fileprivate func zshEscaped() -> String {
    self.zshEscapingSingleQuotes().zshEscapingMetacharacters()
  }
  
  fileprivate func zshEscapingCommandName() -> String {
    self.replacingOccurrences(of: "-", with: "_")
  }
}

extension ArgumentDefinition {
  var zshCompletionAbstract: String {
    guard
        let abstract = help.help?.abstract,
        !abstract.isEmpty
        else { return "" }
    return "[\(abstract.zshEscaped())]"
  }
  
  func zshCompletionString(_ commands: [ParsableCommand.Type]) -> String? {
    guard help.help?.shouldDisplay != false else { return nil }
    
    var inputs: String
    switch update {
    case .unary:
      inputs = ":\(valueName):\(zshActionString(commands))"
    case .nullary:
      inputs = ""
    }

    let line: String
    switch names.count {
    case 0:
      line = ""
    case 1:
      line = """
      \(names[0].synopsisString)\(zshCompletionAbstract)
      """
    default:
      let synopses = names.map { $0.synopsisString }
      line = """
      (\(synopses.joined(separator: " ")))'\
      {\(synopses.joined(separator: ","))}\
      '\(zshCompletionAbstract)
      """
    }
    
    return "'\(line)\(inputs)'"
  }

  /// Returns the zsh "action" for an argument completion string.
  func zshActionString(_ commands: [ParsableCommand.Type]) -> String {
    switch completion.kind {
    case .default:
      return ""
      
    case .file(let extensions):
      let pattern = extensions.isEmpty
        ? ""
        : " -g '\(extensions.map { "*." + $0 }.joined(separator: " "))'"
      return "_files\(pattern.zshEscaped())"
      
    case .directory:
      return "_files -/"
      
    case .list(let list):
      return "(" + list.joined(separator: " ") + ")"
      
    case .shellCommand(let command):
      return "{local -a list; list=(${(f)\"$(\(command))\"}); _describe '''' list}"

    case .custom:
      // Generate a call back into the command to retrieve a completions list
      let commandName = commands.first!._commandName
      return "{_custom_completion $_\(commandName)_commandname \(customCompletionCall(commands)) $words}"
    }
  }
}
<|MERGE_RESOLUTION|>--- conflicted
+++ resolved
@@ -36,11 +36,7 @@
     let isRootCommand = commands.count == 1
     
     var args = generateCompletionArguments(commands)
-<<<<<<< HEAD
-    args.append("'(-h --help)'{-h,--help}'[Print help information.]'")
     args.append("'(--dump-help)'{--dump-help}'[Dump help information.]'")
-=======
->>>>>>> 992a7451
     
     var subcommands = type.configuration.subcommands
     var subcommandHandler = ""
