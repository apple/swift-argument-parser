//===----------------------------------------------------------*- swift -*-===//
//
// This source file is part of the Swift Argument Parser open source project
//
// Copyright (c) 2020 Apple Inc. and the Swift project authors
// Licensed under Apache License v2.0 with Runtime Library Exception
//
// See https://swift.org/LICENSE.txt for license information
//
//===----------------------------------------------------------------------===//

struct ArgumentDefinition {
  enum Update {
    typealias Nullary = (InputOrigin, Name?, inout ParsedValues) throws -> Void
    typealias Unary = (InputOrigin, Name?, String, inout ParsedValues) throws -> Void
    
    case nullary(Nullary)
    case unary(Unary)
  }
  
  typealias Initial = (InputOrigin, inout ParsedValues) throws -> Void
  
  enum Kind {
    case named([Name])
    case positional
  }
  
  struct Help {
    var options: Options
    var help: ArgumentHelp?
    var discussion: String?
    var defaultValue: String?
    var keys: [InputKey]
<<<<<<< HEAD
    var allValues: [String] = []
=======
    var isComposite: Bool
>>>>>>> aad1ac08
    
    struct Options: OptionSet {
      var rawValue: UInt
      
      static let isOptional = Options(rawValue: 1 << 0)
      static let isRepeating = Options(rawValue: 1 << 1)
    }
    
    init(options: Options = [], help: ArgumentHelp? = nil, defaultValue: String? = nil, key: InputKey, isComposite: Bool = false) {
      self.options = options
      self.help = help
      self.defaultValue = defaultValue
      self.keys = [key]
      self.isComposite = isComposite
    }
    
    init<T: ExpressibleByArgument>(type: T.Type, options: Options = [], help: ArgumentHelp? = nil, defaultValue: String? = nil, key: InputKey) {
      self.options = options
      self.help = help
      self.defaultValue = defaultValue
      self.keys = [key]
      self.allValues = type.allValueStrings
    }
  }
  
  /// This folds the public `ArrayParsingStrategy` and `SingleValueParsingStrategy`
  /// into a single enum.
  enum ParsingStrategy {
    /// Expect the next `SplitArguments.Element` to be a value and parse it. Will fail if the next
    /// input is an option.
    case nextAsValue
    /// Parse the next `SplitArguments.Element.value`
    case scanningForValue
    /// Parse the next `SplitArguments.Element` as a value, regardless of its type.
    case unconditional
    /// Parse multiple `SplitArguments.Element.value` up to the next non-`.value`
    case upToNextOption
    /// Parse all remaining `SplitArguments.Element` as values, regardless of its type.
    case allRemainingInput
  }
  
  var kind: Kind
  var help: Help
  var completion: CompletionKind
  var parsingStrategy: ParsingStrategy
  var update: Update
  var initial: Initial
  
  var names: [Name] {
    switch kind {
    case .named(let n): return n
    case .positional: return []
    }
  }
  
  var valueName: String {
    return help.help?.valueName
      ?? preferredNameForSynopsis?.valueString
      ?? help.keys.first?.rawValue.convertedToSnakeCase(separator: "-")
      ?? "value"
  }
  
  init(
    kind: Kind,
    help: Help,
    completion: CompletionKind,
    parsingStrategy: ParsingStrategy = .nextAsValue,
    update: Update,
    initial: @escaping Initial = { _, _ in }
  ) {
    if case (.positional, .nullary) = (kind, update) {
      preconditionFailure("Can't create a nullary positional argument.")
    }
    
    self.kind = kind
    self.help = help
    self.completion = completion
    self.parsingStrategy = parsingStrategy
    self.update = update
    self.initial = initial
  }
}

extension ArgumentDefinition.ParsingStrategy {
  init(_ other: SingleValueParsingStrategy) {
    switch other {
    case .next:
      self = .nextAsValue
    case .scanningForValue:
      self = .scanningForValue
    case .unconditional:
      self = .unconditional
    }
  }
  
  init(_ other: ArrayParsingStrategy) {
    switch other {
    case .singleValue:
      self = .scanningForValue
    case .unconditionalSingleValue:
      self = .unconditional
    case .upToNextOption:
      self = .upToNextOption
    case .remaining:
      self = .allRemainingInput
    }
  }
}

extension ArgumentDefinition: CustomDebugStringConvertible {
  var debugDescription: String {
    switch (kind, update) {
    case (.named(let names), .nullary):
      return names
        .map { $0.synopsisString }
        .joined(separator: ",")
    case (.named(let names), .unary):
      return names
        .map { $0.synopsisString }
        .joined(separator: ",")
        + " <\(valueName)>"
    case (.positional, _):
      return "<\(valueName)>"
    }
  }
}

extension ArgumentDefinition {
  var optional: ArgumentDefinition {
    var result = self
    
    result.help.options.insert(.isOptional)
    return result
  }
  
  var nonOptional: ArgumentDefinition {
    var result = self
    result.help.options.remove(.isOptional)
    return result
  }
}

extension ArgumentDefinition {
  var isPositional: Bool {
    if case .positional = kind {
      return true
    }
    return false
  }
  
  var isRepeatingPositional: Bool {
    isPositional && help.options.contains(.isRepeating)
  }

  var isNullary: Bool {
    if case .nullary = update {
      return true
    } else {
      return false
    }
  }
}

extension ArgumentDefinition.Kind {
  static func name(key: InputKey, specification: NameSpecification) -> ArgumentDefinition.Kind {
    let names = specification.makeNames(key)
    return ArgumentDefinition.Kind.named(names)
  }
}

extension ArgumentDefinition.Update {
  static func appendToArray<A: ExpressibleByArgument>(forType type: A.Type, key: InputKey) -> ArgumentDefinition.Update {
    return ArgumentDefinition.Update.unary {
      (origin, name, value, values) in
      guard let v = A(argument: value) else {
        throw ParserError.unableToParseValue(origin, name, value, forKey: key)
      }
      values.update(forKey: key, inputOrigin: origin, initial: [A](), closure: {
        $0.append(v)
      })
    }
  }
}

// MARK: - Help Options

protocol ArgumentHelpOptionProvider {
  static var helpOptions: ArgumentDefinition.Help.Options { get }
}

extension Optional: ArgumentHelpOptionProvider {
  static var helpOptions: ArgumentDefinition.Help.Options {
    return [.isOptional]
  }
}

extension ArgumentDefinition.Help.Options {
  init<A>(type: A.Type) {
    if let t = type as? ArgumentHelpOptionProvider.Type {
      self = t.helpOptions
    } else {
      self = []
    }
  }
}<|MERGE_RESOLUTION|>--- conflicted
+++ resolved
@@ -31,11 +31,8 @@
     var discussion: String?
     var defaultValue: String?
     var keys: [InputKey]
-<<<<<<< HEAD
     var allValues: [String] = []
-=======
     var isComposite: Bool
->>>>>>> aad1ac08
     
     struct Options: OptionSet {
       var rawValue: UInt
