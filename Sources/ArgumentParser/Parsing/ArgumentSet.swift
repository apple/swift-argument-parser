//===----------------------------------------------------------*- swift -*-===//
//
// This source file is part of the Swift Argument Parser open source project
//
// Copyright (c) 2020 Apple Inc. and the Swift project authors
// Licensed under Apache License v2.0 with Runtime Library Exception
//
// See https://swift.org/LICENSE.txt for license information
//
//===----------------------------------------------------------------------===//

/// A nested tree of argument definitions.
///
/// The main reason for having a nested representation is to build help output.
/// For output like:
///
///     Usage: mytool [-v | -f] <input> <output>
///
/// The `-v | -f` part is one *set* that’s optional, `<input> <output>` is
/// another. Both of these can then be combined into a third set.
struct ArgumentSet {
  enum Content {
    /// A leaf list of arguments.
    case arguments([ArgumentDefinition])
    /// A node with additional `[ArgumentSet]`
    case sets([ArgumentSet])
  }
  var content: Content
  var kind: Kind
  
  /// Used to generate _help_ text.
  enum Kind {
    /// Independent
    case additive
    /// Mutually exclusive
    case exclusive
    /// Several ways of achieving the same behavior. Should only display one.
    case alternatives
  }
  
  init(arguments: [ArgumentDefinition], kind: Kind) {
    self.content = .arguments(arguments)
    self.kind = kind
  }
  
  init(sets: [ArgumentSet], kind: Kind) {
    self.content = .sets(sets)
    self.kind = kind
  }
}

extension ArgumentSet: CustomDebugStringConvertible {
  var debugDescription: String {
    switch content {
    case .arguments(let args):
      return args
        .map { $0.debugDescription }
        .joined(separator: " / ")
    case .sets(let sets):
      return sets
        .map { "{\($0.debugDescription)}" }
        .joined(separator: " / ")
    }
  }
}

extension ArgumentSet {
  init() {
    self.init(arguments: [], kind: .additive)
  }
  
  init(_ arg: ArgumentDefinition) {
    self.init(arguments: [arg], kind: .additive)
  }
  
  init(additive args: [ArgumentDefinition]) {
    self.init(arguments: args, kind: .additive)
  }
  
  init(exclusive args: [ArgumentDefinition]) {
    self.init(arguments: args, kind: args.count == 1 ? .additive : .exclusive)
  }
  
  init(alternatives args: [ArgumentDefinition]) {
    self.init(arguments: args, kind: args.count == 1 ? .additive : .alternatives)
  }
  
  init(additive sets: [ArgumentSet]) {
    self.init(sets: sets, kind: .additive)
  }
}

// MARK: Flag

extension ArgumentSet {
  /// Creates an argument set for a single Boolean flag.
  static func flag(key: InputKey, name: NameSpecification, help: ArgumentHelp?) -> ArgumentSet {
    let help = ArgumentDefinition.Help(options: .isOptional, help: help, key: key)
    let arg = ArgumentDefinition(kind: .name(key: key, specification: name), help: help, completion: .default, update: .nullary({ (origin, name, values) in
      values.set(true, forKey: key, inputOrigin: origin)
    }), initial: { origin, values in
      values.set(false, forKey: key, inputOrigin: origin)
    })
    return ArgumentSet(arg)
  }

  static func updateFlag<Value: Equatable>(key: InputKey, value: Value, origin: InputOrigin, values: inout ParsedValues, hasUpdated: Bool, exclusivity: FlagExclusivity) throws -> Bool {
    switch (hasUpdated, exclusivity) {
    case (true, .exclusive):
      // This value has already been set.
      if let previous = values.element(forKey: key) {
        if (previous.value as? Value) == value {
          // setting the value again will consume the argument
          values.set(value, forKey: key, inputOrigin: origin)
        }
        else {
          throw ParserError.duplicateExclusiveValues(previous: previous.inputOrigin, duplicate: origin, originalInput: values.originalInput)
        }
      }
    case (true, .chooseFirst):
      values.update(forKey: key, inputOrigin: origin, initial: value, closure: { _ in })
    case (false, _), (_, .chooseLast):
      values.set(value, forKey: key, inputOrigin: origin)
    }
    return true
  }
  
  /// Creates an argument set for a pair of inverted Boolean flags.
  static func flag(key: InputKey, name: NameSpecification, default initialValue: Bool?, inversion: FlagInversion, exclusivity: FlagExclusivity, help: ArgumentHelp?) -> ArgumentSet {
    // The flag is required if initialValue is `nil`, otherwise it's optional
    let helpOptions: ArgumentDefinition.Help.Options = initialValue != nil ? .isOptional : []
    
    let help = ArgumentDefinition.Help(options: helpOptions, help: help, defaultValue: initialValue.map(String.init), key: key, isComposite: true)
    let (enableNames, disableNames) = inversion.enableDisableNamePair(for: key, name: name)

    var hasUpdated = false
    let enableArg = ArgumentDefinition(kind: .named(enableNames),help: help, completion: .default, update: .nullary({ (origin, name, values) in
        hasUpdated = try ArgumentSet.updateFlag(key: key, value: true, origin: origin, values: &values, hasUpdated: hasUpdated, exclusivity: exclusivity)
    }), initial: { origin, values in
      if let initialValue = initialValue {
        values.set(initialValue, forKey: key, inputOrigin: origin)
      }
    })
    let disableArg = ArgumentDefinition(kind: .named(disableNames), help: ArgumentDefinition.Help(options: [.isOptional], key: key), completion: .default, update: .nullary({ (origin, name, values) in
        hasUpdated = try ArgumentSet.updateFlag(key: key, value: false, origin: origin, values: &values, hasUpdated: hasUpdated, exclusivity: exclusivity)
    }), initial: { _, _ in })
    return ArgumentSet(exclusive: [enableArg, disableArg])
  }
  
  /// Creates an argument set for an incrementing integer flag.
  static func counter(key: InputKey, name: NameSpecification, help: ArgumentHelp?, completion: CompletionKind) -> ArgumentSet {
    let help = ArgumentDefinition.Help(options: [.isOptional, .isRepeating], help: help, key: key)
    let arg = ArgumentDefinition(kind: .name(key: key, specification: name), help: help, completion: completion, update: .nullary({ (origin, name, values) in
      guard let a = values.element(forKey: key)?.value, let b = a as? Int else {
        throw ParserError.invalidState
      }
      values.set(b + 1, forKey: key, inputOrigin: origin)
    }), initial: { origin, values in
      values.set(0, forKey: key, inputOrigin: origin)
    })
    return ArgumentSet(arg)
  }
}

// MARK: -

extension ArgumentSet {
  /// Create a unary / argument that parses the string as `A`.
  init<A: ExpressibleByArgument>(key: InputKey, kind: ArgumentDefinition.Kind, parsingStrategy: ArgumentDefinition.ParsingStrategy = .nextAsValue, parseType type: A.Type, name: NameSpecification, default initial: A?, help: ArgumentHelp?, completion: CompletionKind) {
    var arg = ArgumentDefinition(key: key, kind: kind, parsingStrategy: parsingStrategy, parser: A.init(argument:), default: initial, completion: completion)
    arg.help.help = help
    arg.help.defaultValue = initial.map { "\($0.defaultValueDescription)" }
    self.init(arg)
  }
}

extension ArgumentDefinition {
  /// Create a unary / argument that parses using the given closure.
<<<<<<< HEAD
  fileprivate init<A>(key: InputKey, kind: ArgumentDefinition.Kind, parsingStrategy: ParsingStrategy = .nextAsValue, parser: @escaping (String) -> A?, parseType type: A.Type = A.self, default initial: A?, completion: CompletionKind) {
=======
  init<A>(key: InputKey, kind: ArgumentDefinition.Kind, parsingStrategy: ParsingStrategy = .nextAsValue, parser: @escaping (String) -> A?, parseType type: A.Type = A.self, default initial: A?) {
>>>>>>> aad1ac08
    let initialValueCreator: (InputOrigin, inout ParsedValues) throws -> Void
    if let initialValue = initial {
      initialValueCreator = { origin, values in
        values.set(initialValue, forKey: key, inputOrigin: origin)
      }
    } else {
      initialValueCreator = { _, _ in }
    }
    
    self.init(kind: kind, help: ArgumentDefinition.Help(key: key), completion: completion, parsingStrategy: parsingStrategy, update: .unary({ (origin, name, value, values) in
      guard let v = parser(value) else {
        throw ParserError.unableToParseValue(origin, name, value, forKey: key)
      }
      values.set(v, forKey: key, inputOrigin: origin)
    }), initial: initialValueCreator)
    
    help.options.formUnion(ArgumentDefinition.Help.Options(type: type))
    help.defaultValue = initial.map { "\($0)" }
    if initial != nil {
      self = self.optional
    }
  }
}

// MARK: - Parsing from SplitArguments
extension ArgumentSet {
  /// Parse the given input (`SplitArguments`) for the given `commandStack` of previously parsed commands.
  ///
  /// This method will gracefully fail if there are extra arguments that it doesn’t understand. Hence the
  /// *lenient* name. If so, it will return `.partial`.
  ///
  /// When dealing with commands, this will be called iteratively in order to find
  /// the matching command(s).
  ///
  /// - Parameter all: The input (from the command line) that needs to be parsed
  /// - Parameter commandStack: commands that have been parsed
  func lenientParse(_ all: SplitArguments) throws -> LenientParsedValues {
    // Create a local, mutable copy of the arguments:
    var inputArguments = all
    
    func parseValue(
      _ argument: ArgumentDefinition,
      _ parsed: ParsedArgument,
      _ originElement: InputOrigin.Element,
      _ update: ArgumentDefinition.Update.Unary,
      _ result: inout ParsedValues,
      _ usedOrigins: inout InputOrigin
    ) throws {
      let origin = InputOrigin(elements: [originElement])
      switch argument.parsingStrategy {
      case .nextAsValue:
        // We need a value for this option.
        if let value = parsed.value {
          // This was `--foo=bar` style:
          try update(origin, parsed.name, value, &result)
        } else if let (origin2, value) = inputArguments.popNextElementIfValue(after: originElement) {
          // Use `popNextElementIfValue(after:)` to handle cases where short option
          // labels are combined
          let origins = origin.inserting(origin2)
          try update(origins, parsed.name, value, &result)
          usedOrigins.formUnion(origins)
        } else {
          throw ParserError.missingValueForOption(origin, parsed.name)
        }
        
      case .scanningForValue:
        // We need a value for this option.
        if let value = parsed.value {
          // This was `--foo=bar` style:
          try update(origin, parsed.name, value, &result)
        } else if let (origin2, value) = inputArguments.popNextValue(after: originElement) {
          // Use `popNext(after:)` to handle cases where short option
          // labels are combined
          let origins = origin.inserting(origin2)
          try update(origins, parsed.name, value, &result)
          usedOrigins.formUnion(origins)
        } else {
          throw ParserError.missingValueForOption(origin, parsed.name)
        }
        
      case .unconditional:
        // Use an attached value if it exists...
        if let value = parsed.value {
          // This was `--foo=bar` style:
          try update(origin, parsed.name, value, &result)
          usedOrigins.formUnion(origin)
        } else {
          guard let (origin2, value) = inputArguments.popNextElementAsValue(after: originElement) else {
            throw ParserError.missingValueForOption(origin, parsed.name)
          }
          let origins = origin.inserting(origin2)
          try update(origins, parsed.name, value, &result)
          usedOrigins.formUnion(origins)
        }
        
      case .allRemainingInput:
        // Reset initial value with the found input origins:
        try argument.initial(origin, &result)
        
        // Use an attached value if it exists...
        if let value = parsed.value {
          // This was `--foo=bar` style:
          try update(origin, parsed.name, value, &result)
          usedOrigins.formUnion(origin)
        }
        
        // ...and then consume the rest of the arguments
        while let (origin2, value) = inputArguments.popNextElementAsValue(after: originElement) {
          let origins = origin.inserting(origin2)
          try update(origins, parsed.name, value, &result)
          usedOrigins.formUnion(origins)
        }
        
      case .upToNextOption:
        // Reset initial value with the found source index
        try argument.initial(origin, &result)
        
        // Use an attached value if it exists...
        if let value = parsed.value {
          // This was `--foo=bar` style:
          try update(origin, parsed.name, value, &result)
          usedOrigins.formUnion(origin)
        }
        
        // ...and then consume the arguments until hitting an option
        while let (origin2, value) = inputArguments.popNextElementIfValue() {
          let origins = origin.inserting(origin2)
          try update(origins, parsed.name, value, &result)
          usedOrigins.formUnion(origins)
        }
      }
    }
    
    var result = ParsedValues(elements: [], originalInput: all.originalInput)
    var usedOrigins = InputOrigin()
    
    try setInitialValues(into: &result)
    
    // Loop over all arguments:
    while let (origin, next) = inputArguments.popNext() {
      defer {
        inputArguments.removeAll(in: usedOrigins)
      }
      
      switch next {
      case .value:
        // We'll parse positional values later.
        break
      case let .option(parsed):
        // Look for an argument that matches this `--option` or `-o`-style
        // input. If we can't find one, just move on to the next input. We
        // defer catching leftover arguments until we've fully extracted all
        // the information for the selected command.
        guard let argument = first(matching: parsed)
          else { continue }
        
        switch argument.update {
        case let .nullary(update):
          // We don’t expect a value for this option.
          guard parsed.value == nil else {
            throw ParserError.unexpectedValueForOption(origin, parsed.name, parsed.value!)
          }
          try update([origin], parsed.name, &result)
          usedOrigins.insert(origin)
        case let .unary(update):
          try parseValue(argument, parsed, origin, update, &result, &usedOrigins)
        }
      case .terminator:
        // Ignore the terminator, it might get picked up as a positional value later.
        break
      }
    }
    
    // We have parsed all non-positional values at this point.
    // Next: parse / consume the positional values.
    do {
      var stripped = all
      stripped.removeAll(in: usedOrigins)
      try parsePositionalValues(from: stripped, into: &result)
    } catch {
      switch error {
      case ParserError.unexpectedExtraValues:
        // There were more positional values than we could parse.
        // If we‘re using subcommands, that could be expected.
        return .partial(result, error)
      default:
        throw error
      }
    }
    return .success(result)
  }
}

extension ArgumentSet {
  /// Fills the given `ParsedValues` instance with initial values from this
  /// argument set.
  func setInitialValues(into parsed: inout ParsedValues) throws {
    for arg in self {
      try arg.initial(InputOrigin(), &parsed)
    }
  }
}

extension ArgumentSet {
  /// Find an `ArgumentDefinition` that matches the given `ParsedArgument`.
  ///
  /// As we iterate over the values from the command line, we try to find a
  /// definition that matches the particular element.
  /// - Parameters:
  ///   - parsed: The argument from the command line
  ///   - origin: Where `parsed` came from.
  /// - Returns: The matching definition.
  func first(
    matching parsed: ParsedArgument
  ) -> ArgumentDefinition? {
    return first(where: { $0.names.contains(parsed.name) })
  }
  
  func firstPositional(
    named name: String
  ) -> ArgumentDefinition? {
    let key = InputKey(rawValue: name)
    return first(where: { $0.help.keys.contains(key) })
  }
  
  func parsePositionalValues(
    from unusedInput: SplitArguments,
    into result: inout ParsedValues
  ) throws {
    // Filter out the inputs that aren't "whole" arguments, like `-h` and `-i`
    // from the input `-hi`.
    var argumentStack = unusedInput.elements.filter {
      $0.index.subIndex == .complete
    }.map {
      (InputOrigin.Element.argumentIndex($0.index), $0.element)
    }[...]
    
    guard !argumentStack.isEmpty else { return }
    
    /// Pops arguments until reaching one that is a value (i.e., isn't dash-
    /// prefixed).
    func skipNonValues() {
      while argumentStack.first?.1.isValue == false {
        _ = argumentStack.popFirst()
      }
    }
    
    /// Pops the origin of the next argument to use.
    ///
    /// If `unconditional` is false, this skips over any non-"value" input.
    func next(unconditional: Bool) -> InputOrigin.Element? {
      if !unconditional {
        skipNonValues()
      }
      return argumentStack.popFirst()?.0
    }
    
    ArgumentLoop:
    for argumentDefinition in self {
      guard case .positional = argumentDefinition.kind else { continue }
      guard case let .unary(update) = argumentDefinition.update else {
        preconditionFailure("Shouldn't see a nullary positional argument.")
      }
      let allowOptionsAsInput = argumentDefinition.parsingStrategy == .allRemainingInput
      
      repeat {
        guard let origin = next(unconditional: allowOptionsAsInput) else {
          break ArgumentLoop
        }
        let value = unusedInput.originalInput(at: origin)!
        try update([origin], nil, value, &result)
      } while argumentDefinition.isRepeatingPositional
    }
    
    // Finished with the defined arguments; are there leftover values to parse?
    skipNonValues()
    guard argumentStack.isEmpty else {
      let extraValues: [(InputOrigin, String)] = argumentStack
        .map { $0.0 }
        .map {
          (InputOrigin(element: $0), unusedInput.originalInput(at: $0)!)
        }
      throw ParserError.unexpectedExtraValues(extraValues)
    }
  }
}<|MERGE_RESOLUTION|>--- conflicted
+++ resolved
@@ -176,11 +176,7 @@
 
 extension ArgumentDefinition {
   /// Create a unary / argument that parses using the given closure.
-<<<<<<< HEAD
-  fileprivate init<A>(key: InputKey, kind: ArgumentDefinition.Kind, parsingStrategy: ParsingStrategy = .nextAsValue, parser: @escaping (String) -> A?, parseType type: A.Type = A.self, default initial: A?, completion: CompletionKind) {
-=======
-  init<A>(key: InputKey, kind: ArgumentDefinition.Kind, parsingStrategy: ParsingStrategy = .nextAsValue, parser: @escaping (String) -> A?, parseType type: A.Type = A.self, default initial: A?) {
->>>>>>> aad1ac08
+  init<A>(key: InputKey, kind: ArgumentDefinition.Kind, parsingStrategy: ParsingStrategy = .nextAsValue, parser: @escaping (String) -> A?, parseType type: A.Type = A.self, default initial: A?, completion: CompletionKind) {
     let initialValueCreator: (InputOrigin, inout ParsedValues) throws -> Void
     if let initialValue = initial {
       initialValueCreator = { origin, values in
