//===----------------------------------------------------------*- swift -*-===//
//
// This source file is part of the Swift Argument Parser open source project
//
// Copyright (c) 2020 Apple Inc. and the Swift project authors
// Licensed under Apache License v2.0 with Runtime Library Exception
//
// See https://swift.org/LICENSE.txt for license information
//
//===----------------------------------------------------------------------===//

@_implementationOnly import Foundation

enum MessageInfo {
  case help(text: String)
  case validation(message: String, usage: String)
  case other(message: String, exitCode: Int32)
  
  init(error: Error, type: ParsableArguments.Type) {
    var commandStack: [ParsableCommand.Type]
    var parserError: ParserError? = nil
    
    switch error {
    case let e as CommandError:
      commandStack = e.commandStack
      parserError = e.parserError

      // Exit early on built-in requests
      switch e.parserError {
      case .helpRequested:
        self = .help(text: HelpGenerator(commandStack: e.commandStack).rendered())
        return
        
      case .versionRequested:
        let versionString = commandStack
          .map { $0.configuration.version }
          .last(where: { !$0.isEmpty })
          ?? "Unspecified version"
        self = .help(text: versionString)
        return
        
      case .completionScriptRequested(let shell):
        do {
          let completionsGenerator = try CompletionsGenerator(command: type.asCommand, shellName: shell)
          self = .help(text: completionsGenerator.generateCompletionScript())
          return
        } catch {
          self.init(error: error, type: type)
          return
        }

      case .completionScriptCustomResponse(let output):
        self = .help(text: output)
        return
        
      default:
        break
      }
      
    case let e as ParserError:
<<<<<<< HEAD
      // Send ParserErrors back through the CommandError path
      self.init(error: CommandError(commandStack: [type.asCommand], parserError: e), type: type)
      return

=======
      commandStack = [type.asCommand]
      parserError = e
      if case .helpRequested = e {
        self = .help(text: HelpGenerator(commandStack: [type.asCommand]).rendered())
        return
      }
>>>>>>> aad1ac08
    default:
      commandStack = [type.asCommand]
      // if the error wasn't one of our two Error types, wrap it as a userValidationError
      // to be handled appropriately below
      parserError = .userValidationError(error)
    }
    
    let commandNames = commandStack.map { $0._commandName }.joined(separator: " ")
    let usage = HelpGenerator(commandStack: commandStack).usageMessage()
      + "\n  See '\(commandNames) --help' for more information."
    
    // Parsing errors and user-thrown validation errors have the usage
    // string attached. Other errors just get the error message.
    
    if case .userValidationError(let error) = parserError {
      switch error {
      case let error as ValidationError:
        self = .validation(message: error.message, usage: usage)
      case let error as CleanExit:
        switch error {
        case .helpRequest(let command):
          if let command = command {
            commandStack = CommandParser(type.asCommand).commandStack(for: command)
          }
          self = .help(text: HelpGenerator(commandStack: commandStack).rendered())
        case .message(let message):
          self = .help(text: message)
        }
      case let error as ExitCode:
        self = .other(message: "", exitCode: error.rawValue)
      case let error as LocalizedError where error.errorDescription != nil:
        self = .other(message: error.errorDescription!, exitCode: EXIT_FAILURE)
      default:
        self = .other(message: String(describing: error), exitCode: EXIT_FAILURE)
      }
    } else if let parserError = parserError {
      let usage: String = {
        guard case ParserError.noArguments = parserError else { return usage }
        return "\n" + HelpGenerator(commandStack: [type.asCommand]).rendered()
      }()
      let message = ArgumentSet(commandStack.last!).helpMessage(for: parserError)
      self = .validation(message: message, usage: usage)
    } else {
      self = .other(message: String(describing: error), exitCode: EXIT_FAILURE)
    }
  }
  
  var message: String {
    switch self {
    case .help(text: let text):
      return text
    case .validation(message: let message, usage: _):
      return message
    case .other(let message, _):
      return message
    }
  }
  
  var fullText: String {
    switch self {
    case .help(text: let text):
      return text
    case .validation(message: let message, usage: let usage):
      let errorMessage = message.isEmpty ? "" : "Error: \(message)\n"
      return errorMessage + usage
    case .other(let message, _):
      return message.isEmpty ? "" : "Error: \(message)"
    }
  }
  
  var shouldExitCleanly: Bool {
    switch self {
    case .help: return true
    case .validation, .other: return false
    }
  }

  var exitCode: ExitCode {
    switch self {
    case .help: return ExitCode.success
    case .validation: return ExitCode.validationFailure
    case .other(_, let code): return ExitCode(code)
    }
  }
}<|MERGE_RESOLUTION|>--- conflicted
+++ resolved
@@ -58,19 +58,10 @@
       }
       
     case let e as ParserError:
-<<<<<<< HEAD
       // Send ParserErrors back through the CommandError path
       self.init(error: CommandError(commandStack: [type.asCommand], parserError: e), type: type)
       return
 
-=======
-      commandStack = [type.asCommand]
-      parserError = e
-      if case .helpRequested = e {
-        self = .help(text: HelpGenerator(commandStack: [type.asCommand]).rendered())
-        return
-      }
->>>>>>> aad1ac08
     default:
       commandStack = [type.asCommand]
       // if the error wasn't one of our two Error types, wrap it as a userValidationError
