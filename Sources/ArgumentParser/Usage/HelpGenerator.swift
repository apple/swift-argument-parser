//===----------------------------------------------------------*- swift -*-===//
//
// This source file is part of the Swift Argument Parser open source project
//
// Copyright (c) 2020 Apple Inc. and the Swift project authors
// Licensed under Apache License v2.0 with Runtime Library Exception
//
// See https://swift.org/LICENSE.txt for license information
//
//===----------------------------------------------------------------------===//

internal struct HelpGenerator {
  static var helpIndent = 2
  static var labelColumnWidth = 26
  static var systemScreenWidth: Int { _terminalSize().width }

  struct Section {
    struct Element: Hashable {
      var label: String
      var abstract: String = ""
      var discussion: String = ""
      
      var paddedLabel: String {
        String(repeating: " ", count: HelpGenerator.helpIndent) + label
      }
      
      func rendered(screenWidth: Int) -> String {
        let paddedLabel = self.paddedLabel
        let wrappedAbstract = self.abstract
          .wrapped(to: screenWidth, wrappingIndent: HelpGenerator.labelColumnWidth)
        let wrappedDiscussion = self.discussion.isEmpty
          ? ""
          : self.discussion.wrapped(to: screenWidth, wrappingIndent: HelpGenerator.helpIndent * 4) + "\n"
        let renderedAbstract: String = {
          guard !abstract.isEmpty else { return "" }
          if paddedLabel.count < HelpGenerator.labelColumnWidth {
            // Render after padded label.
            return String(wrappedAbstract.dropFirst(paddedLabel.count))
          } else {
            // Render in a new line.
            return "\n" + wrappedAbstract
          }
        }()
        return paddedLabel
          + renderedAbstract + "\n"
          + wrappedDiscussion
      }
    }
    
    enum Header: CustomStringConvertible, Equatable {
      case positionalArguments
      case subcommands
      case options
      
      var description: String {
        switch self {
        case .positionalArguments:
          return "Arguments"
        case .subcommands:
          return "Subcommands"
        case .options:
          return "Options"
        }
      }
    }
    
    var header: Header
    var elements: [Element]
    var discussion: String = ""
    var isSubcommands: Bool = false
    
    func rendered(screenWidth: Int) -> String {
      guard !elements.isEmpty else { return "" }
      
      let renderedElements = elements.map { $0.rendered(screenWidth: screenWidth) }.joined()
      return "\(String(describing: header).uppercased()):\n"
        + renderedElements
    }
  }
  
  struct DiscussionSection {
    var title: String = ""
    var content: String
  }
  
  var commandStack: [ParsableCommand.Type]
  var abstract: String
  var usage: String
  var sections: [Section]
  var discussionSections: [DiscussionSection]
  
  init(commandStack: [ParsableCommand.Type], includeHidden: Bool = false) {
    guard let currentCommand = commandStack.last else {
      fatalError()
    }
    
    let currentArgSet = ArgumentSet(currentCommand)
    self.commandStack = commandStack

    // Build the tool name and subcommand name from the command configuration
    var toolName = commandStack.map { $0._commandName }.joined(separator: " ")
    if let superName = commandStack.first!.configuration._superCommandName {
      toolName = "\(superName) \(toolName)"
    }

    if let usage = currentCommand.configuration.usage {
      self.usage = usage
    } else {
      var usage = UsageGenerator(toolName: toolName, definition: [currentArgSet]).synopsis
      if !currentCommand.configuration.subcommands.isEmpty {
        if usage.last != " " { usage += " " }
        usage += "<subcommand>"
      }
      self.usage = usage
    }
    
    self.abstract = currentCommand.configuration.abstract
    if !currentCommand.configuration.discussion.isEmpty {
      if !self.abstract.isEmpty {
        self.abstract += "\n"
      }
      self.abstract += "\n\(currentCommand.configuration.discussion)"
    }
    
<<<<<<< HEAD
    self.usage = Usage(components: [usageString])
    self.sections = HelpGenerator.generateSections(commandStack: commandStack, includeHidden: includeHidden)
=======
    self.sections = HelpGenerator.generateSections(commandStack: commandStack)
>>>>>>> 5540737e
    self.discussionSections = []
  }
  
  init(_ type: ParsableArguments.Type) {
    self.init(commandStack: [type.asCommand])
  }

  private static func generateSections(commandStack: [ParsableCommand.Type], includeHidden: Bool) -> [Section] {
    guard !commandStack.isEmpty else { return [] }
    
    var positionalElements: [Section.Element] = []
    var optionElements: [Section.Element] = []

    /// Start with a full slice of the ArgumentSet so we can peel off one or
    /// more elements at a time.
    var args = commandStack.argumentsForHelp(includeHidden: includeHidden)[...]
    
    while let arg = args.popFirst() {
      guard arg.help.shouldDisplay else { continue }
      
      let synopsis: String
      let description: String
      
      if arg.help.isComposite {
        // If this argument is composite, we have a group of arguments to
        // output together.
        let groupEnd = args.firstIndex(where: { $0.help.keys != arg.help.keys }) ?? args.endIndex
        let groupedArgs = [arg] + args[..<groupEnd]
        args = args[groupEnd...]

        synopsis = groupedArgs
          .lazy
          .filter { $0.help.shouldDisplay }
          .map { $0.synopsisForHelp }
          .joined(separator: "/")

        let defaultValue = arg.help.defaultValue
          .map { "(default: \($0))" } ?? ""

        let descriptionString = groupedArgs
          .lazy
          .map { $0.help.abstract }
          .first { !$0.isEmpty }

        description = [descriptionString, defaultValue]
          .lazy
          .compactMap { $0 }
          .filter { !$0.isEmpty }
          .joined(separator: " ")
      } else {
        synopsis = arg.help.shouldDisplay
          ? arg.synopsisForHelp
          : ""

        let defaultValue = arg.help.defaultValue.flatMap { $0.isEmpty ? nil : "(default: \($0))" }
        description = [arg.help.abstract, defaultValue]
          .lazy
          .compactMap { $0 }
          .filter { !$0.isEmpty }
          .joined(separator: " ")
      }
      
      let element = Section.Element(label: synopsis, abstract: description, discussion: arg.help.discussion)
      if case .positional = arg.kind {
        positionalElements.append(element)
      } else {
        optionElements.append(element)
      }
    }
    
    let configuration = commandStack.last!.configuration
    let subcommandElements: [Section.Element] =
      configuration.subcommands.compactMap { command in
        guard command.configuration.shouldDisplay else { return nil }
        var label = command._commandName
        if command == configuration.defaultSubcommand {
            label += " (default)"
        }
        return Section.Element(
          label: label,
          abstract: command.configuration.abstract)
    }
    
    return [
      Section(header: .positionalArguments, elements: positionalElements),
      Section(header: .options, elements: optionElements),
      Section(header: .subcommands, elements: subcommandElements),
    ]
  }
  
  func usageMessage() -> String {
    guard !usage.isEmpty else { return "" }
    return "Usage: \(usage.hangingIndentingEachLine(by: 7))"
  }
  
  var includesSubcommands: Bool {
    guard let subcommandSection = sections.first(where: { $0.header == .subcommands })
      else { return false }
    return !subcommandSection.elements.isEmpty
  }
  
  func rendered(screenWidth: Int? = nil) -> String {
    let screenWidth = screenWidth ?? HelpGenerator.systemScreenWidth
    let renderedSections = sections
      .map { $0.rendered(screenWidth: screenWidth) }
      .filter { !$0.isEmpty }
      .joined(separator: "\n")
    let renderedAbstract = abstract.isEmpty
      ? ""
      : "OVERVIEW: \(abstract)".wrapped(to: screenWidth) + "\n\n"
    
    var helpSubcommandMessage = ""
    if includesSubcommands {
      var names = commandStack.map { $0._commandName }
      if let superName = commandStack.first!.configuration._superCommandName {
        names.insert(superName, at: 0)
      }
      names.insert("help", at: 1)

      helpSubcommandMessage = """

          See '\(names.joined(separator: " ")) <subcommand>' for detailed help.
        """
    }
    
    let renderedUsage = usage.isEmpty
      ? ""
      : "USAGE: \(usage.hangingIndentingEachLine(by: 7))\n\n"
    
    return """
    \(renderedAbstract)\
    \(renderedUsage)\
    \(renderedSections)\(helpSubcommandMessage)
    """
  }
}

fileprivate extension CommandConfiguration {
  static var defaultHelpNames: NameSpecification { [.short, .long] }
}

fileprivate extension NameSpecification {
  func generateHelpNames() -> [Name] {
    return self.makeNames(InputKey(rawValue: "help")).sorted(by: >)
  }
}

internal extension BidirectionalCollection where Element == ParsableCommand.Type {
  func getHelpNames() -> [Name] {
    return self.last(where: { $0.configuration.helpNames != nil })
      .map { $0.configuration.helpNames!.generateHelpNames() }
      ?? CommandConfiguration.defaultHelpNames.generateHelpNames()
  }
  
  func getPrimaryHelpName() -> Name? {
    getHelpNames().preferredName
  }
  
  func versionArgumentDefinition() -> ArgumentDefinition? {
    guard contains(where: { !$0.configuration.version.isEmpty })
      else { return nil }
    return ArgumentDefinition(
      kind: .named([.long("version")]),
      help: .init(help: "Show the version.", key: InputKey(rawValue: "")),
      completion: .default,
      update: .nullary({ _, _, _ in })
    )
  }
  
  func helpArgumentDefinition() -> ArgumentDefinition? {
    let names = getHelpNames()
    guard !names.isEmpty else { return nil }
    return ArgumentDefinition(
      kind: .named(names),
      help: .init(help: "Show help information.", key: InputKey(rawValue: "")),
      completion: .default,
      update: .nullary({ _, _, _ in })
    )
  }
  
  func dumpHelpArgumentDefinition() -> ArgumentDefinition {
    return ArgumentDefinition(
      kind: .named([.long("experimental-dump-help")]),
      help: .init(
        help: ArgumentHelp("Dump help information as JSON."),
        key: InputKey(rawValue: "")),
      completion: .default,
      update: .nullary({ _, _, _ in })
    )
  }
  
  /// Returns the ArgumentSet for the last command in this stack, including
  /// help and version flags, when appropriate.
  func argumentsForHelp(includeHidden: Bool = false) -> ArgumentSet {
    guard var arguments = self.last.map({ ArgumentSet($0, creatingHelp: true, includeHidden: includeHidden) })
      else { return ArgumentSet() }
    self.versionArgumentDefinition().map { arguments.append($0) }
    self.helpArgumentDefinition().map { arguments.append($0) }
    
    // To add when 'dump-help' is public API:
    // arguments.append(self.dumpHelpArgumentDefinition())
    
    return arguments
  }
}

#if canImport(Glibc)
import Glibc
func ioctl(_ a: Int32, _ b: Int32, _ p: UnsafeMutableRawPointer) -> Int32 {
  ioctl(CInt(a), UInt(b), p)
}
#elseif canImport(Darwin)
import Darwin
#elseif canImport(CRT)
import CRT
import WinSDK
#endif

func _terminalSize() -> (width: Int, height: Int) {
#if os(WASI)
  // WASI doesn't yet support terminal size
  return (80, 25)
#elseif os(Windows)
  var csbi: CONSOLE_SCREEN_BUFFER_INFO = CONSOLE_SCREEN_BUFFER_INFO()
  guard GetConsoleScreenBufferInfo(GetStdHandle(STD_OUTPUT_HANDLE), &csbi) else {
    return (80, 25)
  }
  return (width: Int(csbi.srWindow.Right - csbi.srWindow.Left) + 1,
          height: Int(csbi.srWindow.Bottom - csbi.srWindow.Top) + 1)
#else
  var w = winsize()
#if os(OpenBSD)
  // TIOCGWINSZ is a complex macro, so we need the flattened value.
  let tiocgwinsz = Int32(0x40087468)
  let err = ioctl(STDOUT_FILENO, tiocgwinsz, &w)
#else
  let err = ioctl(STDOUT_FILENO, TIOCGWINSZ, &w)
#endif
  let width = Int(w.ws_col)
  let height = Int(w.ws_row)
  guard err == 0 else { return (80, 25) }
  return (width: width > 0 ? width : 80,
          height: height > 0 ? height : 25)
#endif
}<|MERGE_RESOLUTION|>--- conflicted
+++ resolved
@@ -122,12 +122,7 @@
       self.abstract += "\n\(currentCommand.configuration.discussion)"
     }
     
-<<<<<<< HEAD
-    self.usage = Usage(components: [usageString])
     self.sections = HelpGenerator.generateSections(commandStack: commandStack, includeHidden: includeHidden)
-=======
-    self.sections = HelpGenerator.generateSections(commandStack: commandStack)
->>>>>>> 5540737e
     self.discussionSections = []
   }
   
