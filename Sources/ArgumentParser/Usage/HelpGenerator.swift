//===----------------------------------------------------------*- swift -*-===//
//
// This source file is part of the Swift Argument Parser open source project
//
// Copyright (c) 2020 Apple Inc. and the Swift project authors
// Licensed under Apache License v2.0 with Runtime Library Exception
//
// See https://swift.org/LICENSE.txt for license information
//
//===----------------------------------------------------------------------===//

internal struct HelpGenerator {
  static var helpIndent = 2
  static var labelColumnWidth = 26
<<<<<<< HEAD
  static var systemScreenWidth: Int {
    _screenWidthOverride ?? _terminalSize().width
  }
  
  internal static var _screenWidthOverride: Int? = nil
  
=======
  static var systemScreenWidth: Int { _terminalSize().width }

>>>>>>> 57727944
  struct Section {
    struct Element: Hashable {
      var label: String
      var abstract: String = ""
      var discussion: String = ""
      
      var paddedLabel: String {
        String(repeating: " ", count: HelpGenerator.helpIndent) + label
      }
      
      func rendered(screenWidth: Int) -> String {
        let paddedLabel = self.paddedLabel
        let wrappedAbstract = self.abstract
          .wrapped(to: screenWidth, wrappingIndent: HelpGenerator.labelColumnWidth)
        let wrappedDiscussion = self.discussion.isEmpty
          ? ""
          : self.discussion.wrapped(to: screenWidth, wrappingIndent: HelpGenerator.helpIndent * 4) + "\n"
        let renderedAbstract: String = {
          guard !abstract.isEmpty else { return "" }
          if paddedLabel.count < HelpGenerator.labelColumnWidth {
            // Render after padded label.
            return String(wrappedAbstract.dropFirst(paddedLabel.count))
          } else {
            // Render in a new line.
            return "\n" + wrappedAbstract
          }
        }()
        return paddedLabel
          + renderedAbstract + "\n"
          + wrappedDiscussion
      }
    }
    
    enum Header: CustomStringConvertible, Equatable {
      case positionalArguments
      case subcommands
      case options
      
      var description: String {
        switch self {
        case .positionalArguments:
          return "Arguments"
        case .subcommands:
          return "Subcommands"
        case .options:
          return "Options"
        }
      }
    }
    
    var header: Header
    var elements: [Element]
    var discussion: String = ""
    var isSubcommands: Bool = false
    
    func rendered(screenWidth: Int) -> String {
      guard !elements.isEmpty else { return "" }
      
      let renderedElements = elements.map { $0.rendered(screenWidth: screenWidth) }.joined()
      return "\(String(describing: header).uppercased()):\n"
        + renderedElements
    }
  }
  
  struct DiscussionSection {
    var title: String = ""
    var content: String
  }
  
  var commandStack: [ParsableCommand.Type]
  var abstract: String
  var usage: String
  var sections: [Section]
  var discussionSections: [DiscussionSection]
  
  init(commandStack: [ParsableCommand.Type]) {
    guard let currentCommand = commandStack.last else {
      fatalError()
    }
    
    let currentArgSet = ArgumentSet(currentCommand)
    self.commandStack = commandStack

    // Build the tool name and subcommand name from the command configuration
    var toolName = commandStack.map { $0._commandName }.joined(separator: " ")
    if let superName = commandStack.first!.configuration._superCommandName {
      toolName = "\(superName) \(toolName)"
    }

<<<<<<< HEAD
    self.usage = currentCommand.configuration.usage
    if self.usage.isEmpty {
      self.usage = UsageGenerator(toolName: toolName, definition: [currentArgSet]).synopsis
      if !currentCommand.configuration.subcommands.isEmpty {
        if self.usage.last != " " { self.usage += " " }
        self.usage += "<subcommand>"
      }
=======
    var usage = UsageGenerator(toolName: toolName, definition: [currentArgSet]).synopsis
    if !currentCommand.configuration.subcommands.isEmpty {
      if usage.last != " " { usage += " " }
      usage += "<subcommand>"
>>>>>>> 57727944
    }
    
    self.abstract = currentCommand.configuration.abstract
    if !currentCommand.configuration.discussion.isEmpty {
      if !self.abstract.isEmpty {
        self.abstract += "\n"
      }
      self.abstract += "\n\(currentCommand.configuration.discussion)"
    }
    
<<<<<<< HEAD
=======
    self.usage = usage
>>>>>>> 57727944
    self.sections = HelpGenerator.generateSections(commandStack: commandStack)
    self.discussionSections = []
  }
  
  init(_ type: ParsableArguments.Type) {
    self.init(commandStack: [type.asCommand])
  }

  static func generateSections(commandStack: [ParsableCommand.Type]) -> [Section] {
    guard !commandStack.isEmpty else { return [] }
    
    var positionalElements: [Section.Element] = []
    var optionElements: [Section.Element] = []

    /// Start with a full slice of the ArgumentSet so we can peel off one or
    /// more elements at a time.
    var args = commandStack.argumentsForHelp()[...]
    
    while let arg = args.popFirst() {
      guard arg.help.shouldDisplay else { continue }
      
      let synopsis: String
      let description: String
      
      if arg.help.isComposite {
        // If this argument is composite, we have a group of arguments to
        // output together.
        let groupEnd = args.firstIndex(where: { $0.help.keys != arg.help.keys }) ?? args.endIndex
        let groupedArgs = [arg] + args[..<groupEnd]
        args = args[groupEnd...]

        synopsis = groupedArgs
          .lazy
          .filter { $0.help.shouldDisplay }
          .map { $0.synopsisForHelp }
          .joined(separator: "/")

        let defaultValue = arg.help.defaultValue
          .map { "(default: \($0))" } ?? ""

        let descriptionString = groupedArgs
          .lazy
          .map { $0.help.abstract }
          .first { !$0.isEmpty }

        description = [descriptionString, defaultValue]
          .lazy
          .compactMap { $0 }
          .filter { !$0.isEmpty }
          .joined(separator: " ")
      } else {
        synopsis = arg.help.shouldDisplay
          ? arg.synopsisForHelp
          : ""

        let defaultValue = arg.help.defaultValue.flatMap { $0.isEmpty ? nil : "(default: \($0))" }
        description = [arg.help.abstract, defaultValue]
          .lazy
          .compactMap { $0 }
          .filter { !$0.isEmpty }
          .joined(separator: " ")
      }
      
      let element = Section.Element(label: synopsis, abstract: description, discussion: arg.help.discussion)
      if case .positional = arg.kind {
        positionalElements.append(element)
      } else {
        optionElements.append(element)
      }
    }
    
    let configuration = commandStack.last!.configuration
    let subcommandElements: [Section.Element] =
      configuration.subcommands.compactMap { command in
        guard command.configuration.shouldDisplay else { return nil }
        var label = command._commandName
        if command == configuration.defaultSubcommand {
            label += " (default)"
        }
        return Section.Element(
          label: label,
          abstract: command.configuration.abstract)
    }
    
    return [
      Section(header: .positionalArguments, elements: positionalElements),
      Section(header: .options, elements: optionElements),
      Section(header: .subcommands, elements: subcommandElements),
    ]
  }
  
<<<<<<< HEAD
  func usageMessage(screenWidth: Int? = nil) -> String {
    return "Usage: \(usage.hangingIndentingEachLine(by: 7))"
=======
  func usageMessage() -> String {
    return "Usage: \(usage)"
>>>>>>> 57727944
  }
  
  var includesSubcommands: Bool {
    guard let subcommandSection = sections.first(where: { $0.header == .subcommands })
      else { return false }
    return !subcommandSection.elements.isEmpty
  }
  
  func rendered(screenWidth: Int? = nil) -> String {
    let screenWidth = screenWidth ?? HelpGenerator.systemScreenWidth
    let renderedSections = sections
      .map { $0.rendered(screenWidth: screenWidth) }
      .filter { !$0.isEmpty }
      .joined(separator: "\n")
    let renderedAbstract = abstract.isEmpty
      ? ""
      : "OVERVIEW: \(abstract)".wrapped(to: screenWidth) + "\n\n"
    
    var helpSubcommandMessage = ""
    if includesSubcommands {
      var names = commandStack.map { $0._commandName }
      if let superName = commandStack.first!.configuration._superCommandName {
        names.insert(superName, at: 0)
      }
      names.insert("help", at: 1)

      helpSubcommandMessage = """

          See '\(names.joined(separator: " ")) <subcommand>' for detailed help.
        """
    }
    
    return """
    \(renderedAbstract)\
<<<<<<< HEAD
    USAGE: \(usage.hangingIndentingEachLine(by: 7))
=======
    USAGE: \(usage)
>>>>>>> 57727944
    
    \(renderedSections)\(helpSubcommandMessage)
    """
  }
}

fileprivate extension CommandConfiguration {
  static var defaultHelpNames: NameSpecification { [.short, .long] }
}

fileprivate extension NameSpecification {
  func generateHelpNames() -> [Name] {
    return self.makeNames(InputKey(rawValue: "help")).sorted(by: >)
  }
}

internal extension BidirectionalCollection where Element == ParsableCommand.Type {
  func getHelpNames() -> [Name] {
    return self.last(where: { $0.configuration.helpNames != nil })
      .map { $0.configuration.helpNames!.generateHelpNames() }
      ?? CommandConfiguration.defaultHelpNames.generateHelpNames()
  }
  
  func getPrimaryHelpName() -> Name? {
    getHelpNames().preferredName
  }
  
  func versionArgumentDefinition() -> ArgumentDefinition? {
    guard contains(where: { !$0.configuration.version.isEmpty })
      else { return nil }
    return ArgumentDefinition(
      kind: .named([.long("version")]),
      help: .init(help: "Show the version.", key: InputKey(rawValue: "")),
      completion: .default,
      update: .nullary({ _, _, _ in })
    )
  }
  
  func helpArgumentDefinition() -> ArgumentDefinition? {
    let names = getHelpNames()
    guard !names.isEmpty else { return nil }
    return ArgumentDefinition(
      kind: .named(names),
      help: .init(help: "Show help information.", key: InputKey(rawValue: "")),
      completion: .default,
      update: .nullary({ _, _, _ in })
    )
  }
  
  func dumpHelpArgumentDefinition() -> ArgumentDefinition {
    return ArgumentDefinition(
      kind: .named([.long("experimental-dump-help")]),
      help: .init(
        help: ArgumentHelp("Dump help information as JSON."),
        key: InputKey(rawValue: "")),
      completion: .default,
      update: .nullary({ _, _, _ in })
    )
  }
  
  /// Returns the ArgumentSet for the last command in this stack, including
  /// help and version flags, when appropriate.
  func argumentsForHelp() -> ArgumentSet {
    guard var arguments = self.last.map({ ArgumentSet($0, creatingHelp: true) })
      else { return ArgumentSet() }
    self.versionArgumentDefinition().map { arguments.append($0) }
    self.helpArgumentDefinition().map { arguments.append($0) }
    
    // To add when 'dump-help' is public API:
    // arguments.append(self.dumpHelpArgumentDefinition())
    
    return arguments
  }
}

#if canImport(Glibc)
import Glibc
func ioctl(_ a: Int32, _ b: Int32, _ p: UnsafeMutableRawPointer) -> Int32 {
  ioctl(CInt(a), UInt(b), p)
}
#elseif canImport(Darwin)
import Darwin
#elseif canImport(CRT)
import CRT
import WinSDK
#endif

func _terminalSize() -> (width: Int, height: Int) {
#if os(WASI)
  // WASI doesn't yet support terminal size
  return (80, 25)
#elseif os(Windows)
  var csbi: CONSOLE_SCREEN_BUFFER_INFO = CONSOLE_SCREEN_BUFFER_INFO()
  guard GetConsoleScreenBufferInfo(GetStdHandle(STD_OUTPUT_HANDLE), &csbi) else {
    return (80, 25)
  }
  return (width: Int(csbi.srWindow.Right - csbi.srWindow.Left) + 1,
          height: Int(csbi.srWindow.Bottom - csbi.srWindow.Top) + 1)
#else
  var w = winsize()
#if os(OpenBSD)
  // TIOCGWINSZ is a complex macro, so we need the flattened value.
  let tiocgwinsz = Int32(0x40087468)
  let err = ioctl(STDOUT_FILENO, tiocgwinsz, &w)
#else
  let err = ioctl(STDOUT_FILENO, TIOCGWINSZ, &w)
#endif
  let width = Int(w.ws_col)
  let height = Int(w.ws_row)
  guard err == 0 else { return (80, 25) }
  return (width: width > 0 ? width : 80,
          height: height > 0 ? height : 25)
#endif
}<|MERGE_RESOLUTION|>--- conflicted
+++ resolved
@@ -12,17 +12,8 @@
 internal struct HelpGenerator {
   static var helpIndent = 2
   static var labelColumnWidth = 26
-<<<<<<< HEAD
-  static var systemScreenWidth: Int {
-    _screenWidthOverride ?? _terminalSize().width
-  }
-  
-  internal static var _screenWidthOverride: Int? = nil
-  
-=======
   static var systemScreenWidth: Int { _terminalSize().width }
 
->>>>>>> 57727944
   struct Section {
     struct Element: Hashable {
       var label: String
@@ -112,20 +103,13 @@
       toolName = "\(superName) \(toolName)"
     }
 
-<<<<<<< HEAD
-    self.usage = currentCommand.configuration.usage
-    if self.usage.isEmpty {
-      self.usage = UsageGenerator(toolName: toolName, definition: [currentArgSet]).synopsis
+    var usage = currentCommand.configuration.usage
+    if usage.isEmpty {
+      usage = UsageGenerator(toolName: toolName, definition: [currentArgSet]).synopsis
       if !currentCommand.configuration.subcommands.isEmpty {
-        if self.usage.last != " " { self.usage += " " }
-        self.usage += "<subcommand>"
-      }
-=======
-    var usage = UsageGenerator(toolName: toolName, definition: [currentArgSet]).synopsis
-    if !currentCommand.configuration.subcommands.isEmpty {
-      if usage.last != " " { usage += " " }
-      usage += "<subcommand>"
->>>>>>> 57727944
+        if usage.last != " " { usage += " " }
+        usage += "<subcommand>"
+      }
     }
     
     self.abstract = currentCommand.configuration.abstract
@@ -136,10 +120,7 @@
       self.abstract += "\n\(currentCommand.configuration.discussion)"
     }
     
-<<<<<<< HEAD
-=======
     self.usage = usage
->>>>>>> 57727944
     self.sections = HelpGenerator.generateSections(commandStack: commandStack)
     self.discussionSections = []
   }
@@ -231,13 +212,8 @@
     ]
   }
   
-<<<<<<< HEAD
-  func usageMessage(screenWidth: Int? = nil) -> String {
+  func usageMessage() -> String {
     return "Usage: \(usage.hangingIndentingEachLine(by: 7))"
-=======
-  func usageMessage() -> String {
-    return "Usage: \(usage)"
->>>>>>> 57727944
   }
   
   var includesSubcommands: Bool {
@@ -272,11 +248,7 @@
     
     return """
     \(renderedAbstract)\
-<<<<<<< HEAD
     USAGE: \(usage.hangingIndentingEachLine(by: 7))
-=======
-    USAGE: \(usage)
->>>>>>> 57727944
     
     \(renderedSections)\(helpSubcommandMessage)
     """
