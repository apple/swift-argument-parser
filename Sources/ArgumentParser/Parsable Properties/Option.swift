//===----------------------------------------------------------*- swift -*-===//
//
// This source file is part of the Swift Argument Parser open source project
//
// Copyright (c) 2020 Apple Inc. and the Swift project authors
// Licensed under Apache License v2.0 with Runtime Library Exception
//
// See https://swift.org/LICENSE.txt for license information
//
//===----------------------------------------------------------------------===//

/// A wrapper that represents a command-line option.
///
/// An option is a value that can be specified as a named value on the command
/// line. An option can have a default values specified as part of its
/// declaration; options with optional `Value` types implicitly have `nil` as
/// their default value.
///
///     struct Options: ParsableArguments {
///         @Option(default: "Hello") var greeting: String
///         @Option var name: String
///         @Option var age: Int?
///     }
///
/// `greeting` has a default value of `"Hello"`, which can be overridden by
/// providing a different string as an argument. `age` defaults to `nil`, while
/// `name` is a required argument because it is non-`nil` and has no default
/// value.
@propertyWrapper
public struct Option<Value>: Decodable, ParsedWrapper {
  internal var _parsedValue: Parsed<Value>
  
  internal init(_parsedValue: Parsed<Value>) {
    self._parsedValue = _parsedValue
  }
  
  public init(from decoder: Decoder) throws {
    try self.init(_decoder: decoder)
  }

  /// This initializer works around a quirk of property wrappers, where the
  /// compiler will not see no-argument initializers in extensions. Explicitly
  /// marking this initializer unavailable means that when `Value` conforms to
  /// `ExpressibleByArgument`, that overload will be selected instead.
  ///
  /// ```swift
  /// @Option() var foo: String // Syntax without this initializer
  /// @Option var foo: String   // Syntax with this initializer
  /// ```
  @available(*, unavailable, message: "A default value must be provided unless the value type conforms to ExpressibleByArgument.")
  public init() {
    fatalError("unavailable")
  }

  /// The value presented by this property wrapper.
  public var wrappedValue: Value {
    get {
      switch _parsedValue {
      case .value(let v):
        return v
      case .definition:
        fatalError(directlyInitializedError)
      }
    }
    set {
      _parsedValue = .value(newValue)
    }
  }
}

extension Option: CustomStringConvertible {
  public var description: String {
    switch _parsedValue {
    case .value(let v):
      return String(describing: v)
    case .definition:
      return "Option(*definition*)"
    }
  }
}

extension Option: DecodableParsedWrapper where Value: Decodable {}

// MARK: Property Wrapper Initializers

extension Option where Value: ExpressibleByArgument {
  /// Creates a property with an optional default value, intended to be called by other constructors to centralize logic.
  ///
  /// This private `init` allows us to expose multiple other similar constructors to allow for standard default property initialization while reducing code duplication.
  private init(
    name: NameSpecification,
    initial: Value?,
    parsingStrategy: SingleValueParsingStrategy,
    help: ArgumentHelp?,
    completion: CompletionKind?
  ) {
    self.init(_parsedValue: .init { key in
      ArgumentSet(
        key: key,
        kind: .name(key: key, specification: name),
        parsingStrategy: ArgumentDefinition.ParsingStrategy(parsingStrategy),
        parseType: Value.self,
        name: name,
        default: initial, help: help, completion: completion ?? Value.defaultCompletionKind)
     }
    )
  }

  /// Creates a property that reads its value from a labeled option.
  ///
  /// This method is deprecated, with usage split into two other methods below:
  /// - `init(wrappedValue:name:parsing:help:)` for properties with a default value
  /// - `init(name:parsing:help:)` for properties with no default value
  ///
  /// Existing usage of the `default` parameter should be replaced such as follows:
  /// ```diff
  /// -@Option(default: "bar")
  /// -var foo: String
  /// +@Option var foo: String = "bar"
  /// ```
  ///
  /// - Parameters:
  ///   - name: A specification for what names are allowed for this flag.
  ///   - initial: A default value to use for this property. If `initial` is
  ///     `nil`, this option and value are required from the user.
  ///   - parsingStrategy: The behavior to use when looking for this option's
  ///     value.
  ///   - help: Information about how to use this option.
  @available(*, deprecated, message: "Use regular property initialization for default values (`var foo: String = \"bar\"`)")
  public init(
    name: NameSpecification = .long,
    default initial: Value?,
    parsing parsingStrategy: SingleValueParsingStrategy = .next,
    help: ArgumentHelp? = nil
  ) {
    self.init(
      name: name,
      initial: initial,
      parsingStrategy: parsingStrategy,
      help: help,
      completion: nil)
  }

  /// Creates a property with a default value provided by standard Swift default value syntax.
  ///
  /// This method is called to initialize an `Option` with a default value such as:
  /// ```swift
  /// @Option var foo: String = "bar"
  /// ```
  ///
  /// - Parameters:
  ///   - wrappedValue: A default value to use for this property, provided implicitly by the compiler during propery wrapper initialization.
  ///   - name: A specification for what names are allowed for this flag.
  ///   - parsingStrategy: The behavior to use when looking for this option's value.
  ///   - help: Information about how to use this option.
  public init(
    wrappedValue: Value,
    name: NameSpecification = .long,
    parsing parsingStrategy: SingleValueParsingStrategy = .next,
    completion: CompletionKind? = nil,
    help: ArgumentHelp? = nil
  ) {
    self.init(
      name: name,
      initial: wrappedValue,
      parsingStrategy: parsingStrategy,
      help: help,
      completion: completion)
  }

  /// Creates a property with no default value.
  ///
  /// This method is called to initialize an `Option` without a default value such as:
  /// ```swift
  /// @Option var foo: String
  /// ```
  ///
  /// - Parameters:
  ///   - name: A specification for what names are allowed for this flag.
  ///   - parsingStrategy: The behavior to use when looking for this option's value.
  ///   - help: Information about how to use this option.
  public init(
    name: NameSpecification = .long,
    parsing parsingStrategy: SingleValueParsingStrategy = .next,
    help: ArgumentHelp? = nil,
    completion: CompletionKind? = nil
  ) {
    self.init(
      name: name,
      initial: nil,
      parsingStrategy: parsingStrategy,
      help: help,
      completion: completion)
  }
}

/// The strategy to use when parsing a single value from `@Option` arguments.
///
/// - SeeAlso: `ArrayParsingStrategy``
public enum SingleValueParsingStrategy {
  /// Parse the input after the option. Expect it to be a value.
  ///
  /// For inputs such as `--foo foo`, this would parse `foo` as the
  /// value. However, the input `--foo --bar foo bar` would
  /// result in an error. Even though two values are provided, they don’t
  /// succeed each option. Parsing would result in an error such as the following:
  ///
  ///     Error: Missing value for '--foo <foo>'
  ///     Usage: command [--foo <foo>]
  ///
  /// This is the **default behavior** for `@Option`-wrapped properties.
  case next
  
  /// Parse the next input, even if it could be interpreted as an option or
  /// flag.
  ///
  /// For inputs such as `--foo --bar baz`, if `.unconditional` is used for `foo`,
  /// this would read `--bar` as the value for `foo` and would use `baz` as
  /// the next positional argument.
  ///
  /// This allows reading negative numeric values or capturing flags to be
  /// passed through to another program since the leading hyphen is normally
  /// interpreted as the start of another option.
  ///
  /// - Note: This is usually *not* what users would expect. Use with caution.
  case unconditional
  
  /// Parse the next input, as long as that input can't be interpreted as
  /// an option or flag.
  ///
  /// - Note: This will skip other options and _read ahead_ in the input
  /// to find the next available value. This may be *unexpected* for users.
  /// Use with caution.
  ///
  /// For example, if `--foo` takes a value, then the input `--foo --bar bar`
  /// would be parsed such that the value `bar` is used for `--foo`.
  case scanningForValue
}

/// The strategy to use when parsing multiple values from `@Option` arguments into an
/// array.
public enum ArrayParsingStrategy {
  /// Parse one value per option, joining multiple into an array.
  ///
  /// For example, for a parsable type with a property defined as
  /// `@Option(parsing: .singleValue) var read: [String]`,
  /// the input `--read foo --read bar` would result in the array
  /// `["foo", "bar"]`. The same would be true for the input
  /// `--read=foo --read=bar`.
  ///
  /// - Note: This follows the default behavior of differentiating between values and options. As
  ///     such, the value for this option will be the next value (non-option) in the input. For the
  ///     above example, the input `--read --name Foo Bar` would parse `Foo` into
  ///     `read` (and `Bar` into `name`).
  case singleValue
  
  /// Parse the value immediately after the option while allowing repeating options, joining multiple into an array.
  ///
  /// This is identical to `.singleValue` except that the value will be read
  /// from the input immediately after the option, even if it could be interpreted as an option.
  ///
  /// For example, for a parsable type with a property defined as
  /// `@Option(parsing: .unconditionalSingleValue) var read: [String]`,
  /// the input `--read foo --read bar` would result in the array
  /// `["foo", "bar"]` -- just as it would have been the case for `.singleValue`.
  ///
  /// - Note: However, the input `--read --name Foo Bar --read baz` would result in
  /// `read` being set to the array `["--name", "baz"]`. This is usually *not* what users
  /// would expect. Use with caution.
  case unconditionalSingleValue
  
  /// Parse all values up to the next option.
  ///
  /// For example, for a parsable type with a property defined as
  /// `@Option(parsing: .upToNextOption) var files: [String]`,
  /// the input `--files foo bar` would result in the array
  /// `["foo", "bar"]`.
  ///
  /// Parsing stops as soon as there’s another option in the input such that
  /// `--files foo bar --verbose` would also set `files` to the array
  /// `["foo", "bar"]`.
  case upToNextOption
  
  /// Parse all remaining arguments into an array.
  ///
  /// `.remaining` can be used for capturing pass-through flags. For example, for
  /// a parsable type defined as
  /// `@Option(parsing: .remaining) var passthrough: [String]`:
  ///
  ///     $ cmd --passthrough --foo 1 --bar 2 -xvf
  ///     ------------
  ///     options.passthrough == ["--foo", "1", "--bar", "2", "-xvf"]
  ///
  /// - Note: This will read all inputs following the option without attempting to do any parsing. This is
  /// usually *not* what users would expect. Use with caution.
  ///
  /// Consider using a trailing `@Argument` instead and letting users explicitly turn off parsing
  /// through the terminator `--`. That is the more common approach. For example:
  /// ```swift
  /// struct Options: ParsableArguments {
  ///     @Option var name: String
  ///     @Argument var remainder: [String]
  /// }
  /// ```
  /// would parse the input `--name Foo -- Bar --baz` such that the `remainder`
  /// would hold the value `["Bar", "--baz"]`.
  case remaining
}

extension Option {
  /// Creates a property that reads its value from a labeled option.
  ///
  /// If the property has an `Optional` type, or you provide a non-`nil`
  /// value for the `initial` parameter, specifying this option is not
  /// required.
  ///
  /// - Parameters:
  ///   - name: A specification for what names are allowed for this flag.
  ///   - parsingStrategy: The behavior to use when looking for this option's
  ///     value.
  ///   - help: Information about how to use this option.
  public init<T: ExpressibleByArgument>(
    name: NameSpecification = .long,
    parsing parsingStrategy: SingleValueParsingStrategy = .next,
    help: ArgumentHelp? = nil,
    completion: CompletionKind? = nil
  ) where Value == T? {
    self.init(_parsedValue: .init { key in
      var arg = ArgumentDefinition(
        key: key,
        kind: .name(key: key, specification: name),
        parsingStrategy: ArgumentDefinition.ParsingStrategy(parsingStrategy),
        parser: T.init(argument:),
        default: nil,
        completion: completion ?? T.defaultCompletionKind)
      arg.help.help = help
      return ArgumentSet(arg.optional)
    })
  }

  @available(*, deprecated, message: """
    Default values don't make sense for optional properties.
    Remove the 'default' parameter if its value is nil,
    or make your property non-optional if it's non-nil.
    """)
  public init<T: ExpressibleByArgument>(
    name: NameSpecification = .long,
    default initial: T?,
    parsing parsingStrategy: SingleValueParsingStrategy = .next,
    help: ArgumentHelp? = nil
  ) where Value == T? {
    self.init(_parsedValue: .init { key in
      var arg = ArgumentDefinition(
        key: key,
        kind: .name(key: key, specification: name),
        parsingStrategy: ArgumentDefinition.ParsingStrategy(parsingStrategy),
        parser: T.init(argument:),
        default: initial,
        completion: T.defaultCompletionKind)
      arg.help.help = help
      return ArgumentSet(arg.optional)
    })
  }

  /// Creates a property with an optional default value, intended to be called by other constructors to centralize logic.
  ///
  /// This private `init` allows us to expose multiple other similar constructors to allow for standard default property initialization while reducing code duplication.
  private init(
    name: NameSpecification,
    initial: Value?,
    parsingStrategy: SingleValueParsingStrategy,
    help: ArgumentHelp?,
    completion: CompletionKind?,
    transform: @escaping (String) throws -> Value
  ) {
    self.init(_parsedValue: .init { key in
      let kind = ArgumentDefinition.Kind.name(key: key, specification: name)
      let help = ArgumentDefinition.Help(options: initial != nil ? .isOptional : [], help: help, key: key)
      var arg = ArgumentDefinition(kind: kind, help: help, completion: completion ?? .default, parsingStrategy: ArgumentDefinition.ParsingStrategy(parsingStrategy), update: .unary({
        (origin, name, valueString, parsedValues) in
        do {
          let transformedValue = try transform(valueString)
          parsedValues.set(transformedValue, forKey: key, inputOrigin: origin)
        } catch {
          throw ParserError.unableToParseValue(origin, name, valueString, forKey: key, originalError: error)
        }
      }), initial: { origin, values in
        if let v = initial {
          values.set(v, forKey: key, inputOrigin: origin)
        }
      })
      arg.help.options.formUnion(ArgumentDefinition.Help.Options(type: Value.self))
      arg.help.defaultValue = initial.map { "\($0)" }
      return ArgumentSet(alternatives: [arg])
      })
  }

  /// Creates a property that reads its value from a labeled option, parsing
  /// with the given closure.
  ///
  /// This method is deprecated, with usage split into two other methods below:
  /// - `init(wrappedValue:name:parsing:help:transform:)` for properties with a default value
  /// - `init(name:parsing:help:transform:)` for properties with no default value
  ///
  /// Existing usage of the `default` parameter should be replaced such as follows:
  /// ```diff
  /// -@Option(default: "bar", transform: baz)
  /// -var foo: String
  /// +@Option(transform: baz)
  /// +var foo: String = "bar"
  /// ```
  ///
  /// - Parameters:
  ///   - name: A specification for what names are allowed for this flag.
  ///   - initial: A default value to use for this property. If `initial` is
  ///     `nil`, this option and value are required from the user.
  ///   - parsingStrategy: The behavior to use when looking for this option's
  ///     value.
  ///   - help: Information about how to use this option.
  ///   - transform: A closure that converts a string into this property's
  ///     type or throws an error.
  @available(*, deprecated, message: "Use regular property initialization for default values (`var foo: String = \"bar\"`)")
  public init(
    name: NameSpecification = .long,
    default initial: Value?,
    parsing parsingStrategy: SingleValueParsingStrategy = .next,
    help: ArgumentHelp? = nil,
    transform: @escaping (String) throws -> Value
  ) {
     self.init(
      name: name,
      initial: initial,
      parsingStrategy: parsingStrategy,
      help: help,
      completion: nil,
      transform: transform
    )
  }

  /// Creates a property with a default value provided by standard Swift default value syntax, parsing with the given closure.
  ///
  /// This method is called to initialize an `Option` with a default value such as:
  /// ```swift
  /// @Option(transform: baz)
  /// var foo: String = "bar"
  /// ```
  /// - Parameters:
  ///   - wrappedValue: A default value to use for this property, provided implicitly by the compiler during property wrapper initialization.
  ///   - name: A specification for what names are allowed for this flag.
  ///   - parsingStrategy: The behavior to use when looking for this option's value.
  ///   - help: Information about how to use this option.
  ///   - transform: A closure that converts a string into this property's type or throws an error.
  public init(
    wrappedValue: Value,
    name: NameSpecification = .long,
    parsing parsingStrategy: SingleValueParsingStrategy = .next,
    help: ArgumentHelp? = nil,
    completion: CompletionKind? = nil,
    transform: @escaping (String) throws -> Value
  ) {
    self.init(
      name: name,
      initial: wrappedValue,
      parsingStrategy: parsingStrategy,
      help: help,
      completion: completion,
      transform: transform
    )
  }

  /// Creates a property with no default value, parsing with the given closure.
  ///
  /// This method is called to initialize an `Option` with no default value such as:
  /// ```swift
  /// @Option(transform: baz)
  /// var foo: String
  /// ```
  ///
  /// - Parameters:
  ///   - name: A specification for what names are allowed for this flag.
  ///   - parsingStrategy: The behavior to use when looking for this option's value.
  ///   - help: Information about how to use this option.
  ///   - transform: A closure that converts a string into this property's type or throws an error.
  public init(
    name: NameSpecification = .long,
    parsing parsingStrategy: SingleValueParsingStrategy = .next,
    help: ArgumentHelp? = nil,
    completion: CompletionKind? = nil,
    transform: @escaping (String) throws -> Value
  ) {
    self.init(
      name: name,
      initial: nil,
      parsingStrategy: parsingStrategy,
      help: help,
      completion: completion,
      transform: transform
    )
  }

  /// Creates an array property that reads its values from zero or more
  /// labeled options.
  ///
  /// - Parameters:
  ///   - name: A specification for what names are allowed for this flag.
  ///   - initial: A default value to use for this property.
  ///   - parsingStrategy: The behavior to use when parsing multiple values
  ///     from the command-line arguments.
  ///   - help: Information about how to use this option.
  public init<Element>(
    wrappedValue: [Element],
    name: NameSpecification = .long,
    parsing parsingStrategy: ArrayParsingStrategy = .singleValue,
    help: ArgumentHelp? = nil,
    completion: CompletionKind? = nil
  ) where Element: ExpressibleByArgument, Value == Array<Element> {
    self.init(_parsedValue: .init { key in
      let kind = ArgumentDefinition.Kind.name(key: key, specification: name)
      let help = ArgumentDefinition.Help(options: [.isOptional, .isRepeating], help: help, key: key)
<<<<<<< HEAD
      var arg = ArgumentDefinition(
        kind: kind,
        help: help,
        completion: completion ?? Element.defaultCompletionKind,
        parsingStrategy: ArgumentDefinition.ParsingStrategy(parsingStrategy),
        update: .appendToArray(forType: Element.self, key: key),
        initial: { origin, values in
          values.set(wrappedValue, forKey: key, inputOrigin: origin)
        }
      )
      arg.help.defaultValue = !wrappedValue.isEmpty ? "\(wrappedValue)" : nil
=======
      var arg = ArgumentDefinition(kind: kind, help: help, parsingStrategy: ArgumentDefinition.ParsingStrategy(parsingStrategy), update: .appendToArray(forType: Element.self, key: key), initial: { origin, values in
        values.set(wrappedValue, forKey: key, inputOrigin: origin)
      })
      arg.help.defaultValue = !wrappedValue.isEmpty ? wrappedValue.defaultValueDescription : nil
>>>>>>> b1f34b16
      return ArgumentSet(alternatives: [arg])
    })
  }
  
  /// Creates an array property that reads its values from zero or more
  /// labeled options, parsing with the given closure.
  ///
  /// This property defaults to an empty array if the `initial` parameter
  /// is not specified.
  ///
  /// - Parameters:
  ///   - name: A specification for what names are allowed for this flag.
  ///   - initial: A default value to use for this property. If `initial` is
  ///     `nil`, this option defaults to an empty array.
  ///   - parsingStrategy: The behavior to use when parsing multiple values
  ///     from the command-line arguments.
  ///   - help: Information about how to use this option.
  ///   - transform: A closure that converts a string into this property's
  ///     element type or throws an error.
  public init<Element>(
    wrappedValue: [Element],
    name: NameSpecification = .long,
    parsing parsingStrategy: ArrayParsingStrategy = .singleValue,
    help: ArgumentHelp? = nil,
    completion: CompletionKind? = nil,
    transform: @escaping (String) throws -> Element
  ) where Value == Array<Element> {
    self.init(_parsedValue: .init { key in
      let kind = ArgumentDefinition.Kind.name(key: key, specification: name)
      let help = ArgumentDefinition.Help(options: [.isOptional, .isRepeating], help: help, key: key)
      var arg = ArgumentDefinition(
        kind: kind,
        help: help,
        completion: completion ?? .default,
        parsingStrategy: ArgumentDefinition.ParsingStrategy(parsingStrategy),
        update: .unary({ (origin, name, valueString, parsedValues) in
          do {
            let transformedElement = try transform(valueString)
            parsedValues.update(forKey: key, inputOrigin: origin, initial: [Element](), closure: {
                  $0.append(transformedElement)
            })
          } catch {
            throw ParserError.unableToParseValue(origin, name, valueString, forKey: key, originalError: error)
          }
        }),
        initial: { origin, values in
          values.set(wrappedValue, forKey: key, inputOrigin: origin)
        }
      )
      arg.help.defaultValue = !wrappedValue.isEmpty ? "\(wrappedValue)" : nil
      return ArgumentSet(alternatives: [arg])
    })
  }
  
  @available(*, deprecated, message: "Provide an empty array literal as a default value.")
  public init<Element>(
    name: NameSpecification = .long,
    parsing parsingStrategy: ArrayParsingStrategy = .singleValue,
    help: ArgumentHelp? = nil
  ) where Element: ExpressibleByArgument, Value == Array<Element> {
    self.init(wrappedValue: [], name: name, parsing: parsingStrategy, help: help)
  }
  
  @available(*, deprecated, message: "Provide an empty array literal as a default value.")
  public init<Element>(
    name: NameSpecification = .long,
    parsing parsingStrategy: ArrayParsingStrategy = .singleValue,
    help: ArgumentHelp? = nil,
    transform: @escaping (String) throws -> Element
  ) where Value == Array<Element> {
    self.init(wrappedValue: [], name: name, parsing: parsingStrategy, help: help, transform: transform)
  }
}<|MERGE_RESOLUTION|>--- conflicted
+++ resolved
@@ -517,7 +517,6 @@
     self.init(_parsedValue: .init { key in
       let kind = ArgumentDefinition.Kind.name(key: key, specification: name)
       let help = ArgumentDefinition.Help(options: [.isOptional, .isRepeating], help: help, key: key)
-<<<<<<< HEAD
       var arg = ArgumentDefinition(
         kind: kind,
         help: help,
@@ -528,13 +527,7 @@
           values.set(wrappedValue, forKey: key, inputOrigin: origin)
         }
       )
-      arg.help.defaultValue = !wrappedValue.isEmpty ? "\(wrappedValue)" : nil
-=======
-      var arg = ArgumentDefinition(kind: kind, help: help, parsingStrategy: ArgumentDefinition.ParsingStrategy(parsingStrategy), update: .appendToArray(forType: Element.self, key: key), initial: { origin, values in
-        values.set(wrappedValue, forKey: key, inputOrigin: origin)
-      })
       arg.help.defaultValue = !wrappedValue.isEmpty ? wrappedValue.defaultValueDescription : nil
->>>>>>> b1f34b16
       return ArgumentSet(alternatives: [arg])
     })
   }
