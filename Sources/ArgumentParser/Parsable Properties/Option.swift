--- conflicted
+++ resolved
@@ -77,7 +77,8 @@
     name: NameSpecification,
     initial: Value?,
     parsingStrategy: SingleValueParsingStrategy,
-    help: ArgumentHelp?
+    help: ArgumentHelp?,
+    completion: CompletionKind?
   ) {
     self.init(_parsedValue: .init { key in
       ArgumentSet(
@@ -86,7 +87,7 @@
         parsingStrategy: ArgumentDefinition.ParsingStrategy(parsingStrategy),
         parseType: Value.self,
         name: name,
-        default: initial, help: help)
+        default: initial, help: help, completion: completion ?? .default)
       })
   }
 
@@ -119,24 +120,12 @@
     help: ArgumentHelp? = nil,
     completion: CompletionKind? = nil
   ) {
-<<<<<<< HEAD
-    self.init(_parsedValue: .init { key in
-      ArgumentSet(
-        key: key,
-        kind: .name(key: key, specification: name),
-        parsingStrategy: ArgumentDefinition.ParsingStrategy(parsingStrategy),
-        parseType: Value.self,
-        name: name,
-        default: initial,
-        help: help,
-        completion: completion ?? Value.defaultCompletionKind)
-      })
-=======
     self.init(
       name: name,
       initial: initial,
       parsingStrategy: parsingStrategy,
-      help: help
+      help: help,
+      completion: completion
     )
   }
 
@@ -157,13 +146,15 @@
     wrappedValue: Value,
     name: NameSpecification = .long,
     parsing parsingStrategy: SingleValueParsingStrategy = .next,
+    completion: CompletionKind? = nil,
     help: ArgumentHelp? = nil
   ) {
      self.init(
       name: name,
       initial: wrappedValue,
       parsingStrategy: parsingStrategy,
-      help: help
+      help: help,
+      completion: completion
     )
   }
 
@@ -182,15 +173,15 @@
   public init(
     name: NameSpecification = .long,
     parsing parsingStrategy: SingleValueParsingStrategy = .next,
-    help: ArgumentHelp? = nil
+    help: ArgumentHelp? = nil,
+    completion: CompletionKind? = nil
   ) {
      self.init(
       name: name,
       initial: nil,
       parsingStrategy: parsingStrategy,
-      help: help
-    )
->>>>>>> eb51f949
+      help: help,
+      completion: completion)
   }
 }
 
@@ -367,30 +358,13 @@
 
   /// Creates a property with an optional default value, intended to be called by other constructors to centralize logic.
   ///
-<<<<<<< HEAD
-  /// - Parameters:
-  ///   - name: A specification for what names are allowed for this flag.
-  ///   - initial: A default value to use for this property. If `initial` is
-  ///     `nil`, this option and value are required from the user.
-  ///   - parsingStrategy: The behavior to use when looking for this option's
-  ///     value.
-  ///   - help: Information about how to use this option.
-  ///   - transform: A closure that converts a string into this property's
-  ///     type or throws an error.
-  public init(
-    name: NameSpecification = .long,
-    default initial: Value? = nil,
-    parsing parsingStrategy: SingleValueParsingStrategy = .next,
-    help: ArgumentHelp? = nil,
-    completion: CompletionKind? = nil,
-=======
   /// This private `init` allows us to expose multiple other similar constructors to allow for standard default property initialization while reducing code duplication.
   private init(
     name: NameSpecification,
     initial: Value?,
     parsingStrategy: SingleValueParsingStrategy,
     help: ArgumentHelp?,
->>>>>>> eb51f949
+    completion: CompletionKind?,
     transform: @escaping (String) throws -> Value
   ) {
     self.init(_parsedValue: .init { key in
@@ -445,6 +419,7 @@
     default initial: Value?,
     parsing parsingStrategy: SingleValueParsingStrategy = .next,
     help: ArgumentHelp? = nil,
+    completion: CompletionKind?,
     transform: @escaping (String) throws -> Value
   ) {
      self.init(
@@ -452,6 +427,7 @@
       initial: initial,
       parsingStrategy: parsingStrategy,
       help: help,
+      completion: completion,
       transform: transform
     )
   }
@@ -474,6 +450,7 @@
     name: NameSpecification = .long,
     parsing parsingStrategy: SingleValueParsingStrategy = .next,
     help: ArgumentHelp? = nil,
+    completion: CompletionKind? = nil,
     transform: @escaping (String) throws -> Value
   ) {
     self.init(
@@ -481,6 +458,7 @@
       initial: wrappedValue,
       parsingStrategy: parsingStrategy,
       help: help,
+      completion: completion,
       transform: transform
     )
   }
@@ -502,6 +480,7 @@
     name: NameSpecification = .long,
     parsing parsingStrategy: SingleValueParsingStrategy = .next,
     help: ArgumentHelp? = nil,
+    completion: CompletionKind? = nil,
     transform: @escaping (String) throws -> Value
   ) {
     self.init(
@@ -509,6 +488,7 @@
       initial: nil,
       parsingStrategy: parsingStrategy,
       help: help,
+      completion: completion,
       transform: transform
     )
   }
@@ -532,13 +512,8 @@
     self.init(_parsedValue: .init { key in
       let kind = ArgumentDefinition.Kind.name(key: key, specification: name)
       let help = ArgumentDefinition.Help(options: [.isOptional, .isRepeating], help: help, key: key)
-<<<<<<< HEAD
-      let arg = ArgumentDefinition(kind: kind, help: help, completion: completion ?? Element.defaultCompletionKind, parsingStrategy: ArgumentDefinition.ParsingStrategy(parsingStrategy), update: .appendToArray(forType: Element.self, key: key), initial: { origin, values in
-        values.set([], forKey: key, inputOrigin: origin)
-=======
-      var arg = ArgumentDefinition(kind: kind, help: help, parsingStrategy: ArgumentDefinition.ParsingStrategy(parsingStrategy), update: .appendToArray(forType: Element.self, key: key), initial: { origin, values in
+      var arg = ArgumentDefinition(kind: kind, help: help, completion: completion ?? Element.defaultCompletionKind, parsingStrategy: ArgumentDefinition.ParsingStrategy(parsingStrategy), update: .appendToArray(forType: Element.self, key: key), initial: { origin, values in
         values.set(wrappedValue, forKey: key, inputOrigin: origin)
->>>>>>> eb51f949
       })
       arg.help.defaultValue = !wrappedValue.isEmpty ? "\(wrappedValue)" : nil
       return ArgumentSet(alternatives: [arg])
@@ -571,11 +546,7 @@
     self.init(_parsedValue: .init { key in
       let kind = ArgumentDefinition.Kind.name(key: key, specification: name)
       let help = ArgumentDefinition.Help(options: [.isOptional, .isRepeating], help: help, key: key)
-<<<<<<< HEAD
-      let arg = ArgumentDefinition(kind: kind, help: help, completion: completion ?? .default, parsingStrategy: ArgumentDefinition.ParsingStrategy(parsingStrategy), update: .unary({
-=======
-      var arg = ArgumentDefinition.init(kind: kind, help: help, parsingStrategy: ArgumentDefinition.ParsingStrategy(parsingStrategy), update: .unary({
->>>>>>> eb51f949
+      var arg = ArgumentDefinition.init(kind: kind, help: help, completion: completion ?? .default, parsingStrategy: ArgumentDefinition.ParsingStrategy(parsingStrategy), update: .unary({
         (origin, name, valueString, parsedValues) in
         do {
           let transformedElement = try transform(valueString)
