--- conflicted
+++ resolved
@@ -73,10 +73,11 @@
   /// This private `init` allows us to expose multiple other similar constructors to allow for standard default property initialization while reducing code duplication.
   private init(
     initial: Value?,
-    help: ArgumentHelp?
-  ) {
-    self.init(_parsedValue: .init { key in
-      ArgumentSet(key: key, kind: .positional, parseType: Value.self, name: NameSpecification.long, default: initial, help: help)
+    help: ArgumentHelp?,
+    completion: CompletionKind?
+  ) {
+    self.init(_parsedValue: .init { key in
+      ArgumentSet(key: key, kind: .positional, parseType: Value.self, name: NameSpecification.long, default: initial, help: help, completion: completion ?? Value.defaultCompletionKind)
       })
   }
 
@@ -100,21 +101,14 @@
   ///   - help: Information about how to use this argument.
   @available(*, deprecated, message: "Use regular property initialization for default values (`var foo: String = \"bar\"`)")
   public init(
-<<<<<<< HEAD
-    default initial: Value? = nil,
+    default initial: Value?,
     help: ArgumentHelp? = nil,
     completion: CompletionKind? = nil
   ) {
-    self.init(_parsedValue: .init { key in
-      ArgumentSet(key: key, kind: .positional, parseType: Value.self, name: NameSpecification.long, default: initial, help: help, completion: completion ?? Value.defaultCompletionKind)
-      })
-=======
-    default initial: Value?,
-    help: ArgumentHelp? = nil
-  ) {
     self.init(
       initial: initial,
-      help: help
+      help: help,
+      completion: completion
     )
   }
 
@@ -131,11 +125,13 @@
   ///   - help: Information about how to use this argument.
   public init(
     wrappedValue: Value,
-    help: ArgumentHelp? = nil
+    help: ArgumentHelp? = nil,
+    completion: CompletionKind? = nil
   ) {
     self.init(
       initial: wrappedValue,
-      help: help
+      help: help,
+      completion: completion
     )
   }
 
@@ -150,13 +146,14 @@
   /// - Parameters:
   ///   - help: Information about how to use this argument.
   public init(
-    help: ArgumentHelp? = nil
+    help: ArgumentHelp? = nil,
+    completion: CompletionKind? = nil
   ) {
     self.init(
       initial: nil,
-      help: help
-    )
->>>>>>> eb51f949
+      help: help,
+      completion: completion
+    )
   }
 }
 
@@ -251,22 +248,11 @@
 
   /// Creates a property with an optional default value, intended to be called by other constructors to centralize logic.
   ///
-<<<<<<< HEAD
-  /// - Parameters:
-  ///   - initial: A default value to use for this property.
-  ///   - help: Information about how to use this argument.
-  ///   - transform: A closure that converts a string into this property's
-  ///     type or throws an error.
-  public init(
-    default initial: Value? = nil,
-    help: ArgumentHelp? = nil,
-    completion: CompletionKind? = nil,
-=======
   /// This private `init` allows us to expose multiple other similar constructors to allow for standard default property initialization while reducing code duplication.
   private init(
     initial: Value?,
     help: ArgumentHelp?,
->>>>>>> eb51f949
+    completion: CompletionKind?,
     transform: @escaping (String) throws -> Value
   ) {
     self.init(_parsedValue: .init { key in
@@ -312,11 +298,13 @@
   public init(
     default initial: Value?,
     help: ArgumentHelp? = nil,
+    completion: CompletionKind? = nil,
     transform: @escaping (String) throws -> Value
   ) {
     self.init(
       initial: initial,
       help: help,
+      completion: completion,
       transform: transform
     )
   }
@@ -336,11 +324,13 @@
   public init(
     wrappedValue: Value,
     help: ArgumentHelp? = nil,
+    completion: CompletionKind? = nil,
     transform: @escaping (String) throws -> Value
   ) {
     self.init(
       initial: wrappedValue,
       help: help,
+      completion: completion,
       transform: transform
     )
   }
@@ -358,11 +348,13 @@
   ///   - transform: A closure that converts a string into this property's type or throws an error.
   public init(
     help: ArgumentHelp? = nil,
+    completion: CompletionKind? = nil,
     transform: @escaping (String) throws -> Value
   ) {
     self.init(
       initial: nil,
       help: help,
+      completion: completion,
       transform: transform
     )
   }
