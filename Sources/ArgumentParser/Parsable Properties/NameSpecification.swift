--- conflicted
+++ resolved
@@ -38,18 +38,10 @@
     /// Short labels can be combined into groups.
     case customShort(Character)
   }
-<<<<<<< HEAD
-  
   var elements: [Element]
   
   public init<S>(_ sequence: S) where S : Sequence, Element == S.Element {
-    self.elements = sequence.uniqued()
-=======
-  var elements: Array<Element>
-  
-  public init<S>(_ sequence: S) where S : Sequence, Element == S.Element {
     self.elements = sequence.uniquified()
->>>>>>> 618f282c
   }
   
   public init(arrayLiteral elements: Element...) {
