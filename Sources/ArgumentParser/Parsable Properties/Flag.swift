//===----------------------------------------------------------*- swift -*-===//
//
// This source file is part of the Swift Argument Parser open source project
//
// Copyright (c) 2020 Apple Inc. and the Swift project authors
// Licensed under Apache License v2.0 with Runtime Library Exception
//
// See https://swift.org/LICENSE.txt for license information
//
//===----------------------------------------------------------------------===//

/// A wrapper that represents a command-line flag.
///
/// A flag is a defaulted Boolean or integer value that can be changed by
/// specifying the flag on the command line. For example:
///
///     struct Options: ParsableArguments {
///         @Flag var verbose: Bool
///     }
///
/// `verbose` has a default value of `false`, but becomes `true` if `--verbose`
/// is provided on the command line.
///
/// A flag can have a value that is a `Bool`, an `Int`, or any `EnumerableFlag`
/// type. When using an `EnumerableFlag` type as a flag, the individual cases
/// form the flags that are used on the command line.
///
///     struct Options {
///         enum Operation: EnumerableFlag {
///             case add
///             case multiply
///         }
///
///         @Flag var operation: Operation
///     }
///
///     // usage: command --add
///     //    or: command --multiply
@propertyWrapper
public struct Flag<Value>: Decodable, ParsedWrapper {
  internal var _parsedValue: Parsed<Value>
  
  internal init(_parsedValue: Parsed<Value>) {
    self._parsedValue = _parsedValue
  }
  
  public init(from decoder: Decoder) throws {
    try self.init(_decoder: decoder)
  }
  
  /// The value presented by this property wrapper.
  public var wrappedValue: Value {
    get {
      switch _parsedValue {
      case .value(let v):
        return v
      case .definition:
        fatalError(directlyInitializedError)
      }
    }
    set {
      _parsedValue = .value(newValue)
    }
  }
}

extension Flag: CustomStringConvertible {
  public var description: String {
    switch _parsedValue {
    case .value(let v):
      return String(describing: v)
    case .definition:
      return "Flag(*definition*)"
    }
  }
}

extension Flag: DecodableParsedWrapper where Value: Decodable {}

/// The options for converting a Boolean flag into a `true`/`false` pair.
public enum FlagInversion {
  /// Adds a matching flag with a `no-` prefix to represent `false`.
  ///
  /// For example, the `shouldRender` property in this declaration is set to
  /// `true` when a user provides `--render` and to `false` when the user
  /// provides `--no-render`:
  ///
  ///     @Flag(name: .customLong("render"), inversion: .prefixedNo)
  ///     var shouldRender: Bool
  case prefixedNo
  
  /// Uses matching flags with `enable-` and `disable-` prefixes.
  ///
  /// For example, the `extraOutput` property in this declaration is set to
  /// `true` when a user provides `--enable-extra-output` and to `false` when
  /// the user provides `--disable-extra-output`:
  ///
  ///     @Flag(inversion: .prefixedEnableDisable)
  ///     var extraOutput: Bool
  case prefixedEnableDisable
}

/// The options for treating enumeration-based flags as exclusive.
public enum FlagExclusivity {
  /// Only one of the enumeration cases may be provided.
  case exclusive
  
  /// The first enumeration case that is provided is used.
  case chooseFirst
  
  /// The last enumeration case that is provided is used.
  case chooseLast
}

extension Flag where Value == Optional<Bool> {
  /// Creates a Boolean property that reads its value from the presence of
  /// one or more inverted flags.
  ///
  /// Use this initializer to create an optional Boolean flag with an on/off
  /// pair. With the following declaration, for example, the user can specify
  /// either `--use-https` or `--no-use-https` to set the `useHTTPS` flag to
  /// `true` or `false`, respectively. If neither is specified, the resulting
  /// flag value would be `nil`.
  ///
  ///     @Flag(inversion: .prefixedNo)
  ///     var useHTTPS: Bool?
  ///
  /// - Parameters:
  ///   - name: A specification for what names are allowed for this flag.
  ///   - inversion: The method for converting this flags name into an on/off
  ///     pair.
  ///   - exclusivity: The behavior to use when an on/off pair of flags is
  ///     specified.
  ///   - help: Information about how to use this flag.
  public init(
    name: NameSpecification = .long,
    inversion: FlagInversion,
    exclusivity: FlagExclusivity = .chooseLast,
    help: ArgumentHelp? = nil,
    completion: CompletionKind = .default
  ) {
    self.init(_parsedValue: .init { key in
      .flag(key: key, name: name, default: nil, inversion: inversion, exclusivity: exclusivity, help: help)
    })
  }
}

extension Flag where Value == Bool {
  /// Creates a Boolean property with an optional default value, intended to be called by other constructors to centralize logic.
  ///
  /// This private `init` allows us to expose multiple other similar constructors to allow for standard default property initialization while reducing code duplication.
  private init(
    name: NameSpecification,
    initial: Bool?,
    help: ArgumentHelp? = nil
  ) {
    self.init(_parsedValue: .init { key in
      .flag(key: key, name: name, default: initial, help: help)
    })
  }

  /// Creates a Boolean property that reads its value from the presence of a
  /// flag.
  ///
  /// This property defaults to a value of `false`.
  ///
  /// - Parameters:
  ///   - name: A specification for what names are allowed for this flag.
  ///   - help: Information about how to use this flag.
  @available(*, deprecated, message: "Provide an explicit default value of `false` for this flag (`@Flag var foo: Bool = false`)")
  public init(
    name: NameSpecification = .long,
    help: ArgumentHelp? = nil
  ) {
    self.init(
      name: name,
      initial: false,
      help: help
    )
  }

  /// Creates a Boolean property with default value provided by standard Swift default value syntax that reads its value from the presence of a flag.
  ///
  /// - Parameters:
  ///   - wrappedValue: A default value to use for this property, provided implicitly by the compiler during propery wrapper initialization.
  ///   - name: A specification for what names are allowed for this flag.
  ///   - help: Information about how to use this flag.
  public init(
    wrappedValue: Bool,
    name: NameSpecification = .long,
    help: ArgumentHelp? = nil
  ) {
    self.init(
      name: name,
      initial: wrappedValue,
      help: help
    )
  }

  /// Creates a property with an optional default value, intended to be called by other constructors to centralize logic.
  ///
  /// This private `init` allows us to expose multiple other similar constructors to allow for standard default property initialization while reducing code duplication.
  private init(
    name: NameSpecification,
    initial: Bool?,
    inversion: FlagInversion,
    exclusivity: FlagExclusivity,
    help: ArgumentHelp?
  ) {
    self.init(_parsedValue: .init { key in
      .flag(key: key, name: name, default: initial, inversion: inversion, exclusivity: exclusivity, help: help)
      })
  }

  /// Creates a Boolean property that reads its value from the presence of
  /// one or more inverted flags.
  ///
  /// /// This method is deprecated, with usage split into two other methods below:
  /// - `init(wrappedValue:name:inversion:exclusivity:help:)` for properties with a default value
  /// - `init(name:inversion:exclusivity:help:)` for properties with no default value
  ///
  /// Existing usage of the `default` parameter should be replaced such as follows:
  /// ```diff
  /// -@Flag(default: true)
  /// -var foo: Bool
  /// +@Flag()
  /// +var foo: Bool = true
  /// ```
  ///
  /// Use this initializer to create a Boolean flag with an on/off pair. With
  /// the following declaration, for example, the user can specify either
  /// `--use-https` or `--no-use-https` to set the `useHTTPS` flag to `true`
  /// or `false`, respectively.
  ///
  ///     @Flag(inversion: .prefixedNo)
  ///     var useHTTPS: Bool
  ///
  /// To customize the names of the two states further, define a
  /// `CaseIterable` enumeration with a case for each state, and use that
  /// as the type for your flag. In this case, the user can specify either
  /// `--use-production-server` or `--use-development-server` to set the
  /// flag's value.
  ///
  ///     enum ServerChoice {
  ///         case useProductionServer
  ///         case useDevelopmentServer
  ///     }
  ///
  ///     @Flag() var serverChoice: ServerChoice
  ///
  /// - Parameters:
  ///   - name: A specification for what names are allowed for this flag.
  ///   - initial: A default value to use for this property. If `initial` is
  ///     `nil`, one of the flags declared by this `@Flag` attribute is required
  ///     from the user.
  ///   - inversion: The method for converting this flag's name into an on/off
  ///     pair.
  ///   - exclusivity: The behavior to use when an on/off pair of flags is
  ///     specified.
  ///   - help: Information about how to use this flag.
  @available(*, deprecated, message: "Use regular property initialization for default values (`var foo: Bool = false`)")
  public init(
    name: NameSpecification = .long,
    default initial: Bool?,
    inversion: FlagInversion,
    exclusivity: FlagExclusivity = .chooseLast,
    help: ArgumentHelp? = nil
  ) {
    self.init(
      name: name,
      initial: initial,
      inversion: inversion,
      exclusivity: exclusivity,
      help: help
    )
  }

  /// Creates a Boolean property with default value provided by standard Swift default value syntax that reads its value from the presence of one or more inverted flags.
  ///
  /// Use this initializer to create a Boolean flag with an on/off pair.
  /// With the following declaration, for example, the user can specify either `--use-https` or `--no-use-https` to set the `useHTTPS` flag to `true` or `false`, respectively.
  ///
  /// ```swift
  /// @Flag(inversion: .prefixedNo)
  /// var useHTTPS: Bool = true
  /// ````
  ///
  /// - Parameters:
  ///   - name: A specification for what names are allowed for this flag.
  ///   - wrappedValue: A default value to use for this property, provided implicitly by the compiler during propery wrapper initialization.
  ///   - inversion: The method for converting this flag's name into an on/off pair.
  ///   - exclusivity: The behavior to use when an on/off pair of flags is specified.
  ///   - help: Information about how to use this flag.
  public init(
    wrappedValue: Bool,
    name: NameSpecification = .long,
    inversion: FlagInversion,
    exclusivity: FlagExclusivity = .chooseLast,
    help: ArgumentHelp? = nil
  ) {
    self.init(
      name: name,
      initial: wrappedValue,
      inversion: inversion,
      exclusivity: exclusivity,
      help: help
    )
  }

  /// Creates a Boolean property with no default value that reads its value from the presence of one or more inverted flags.
  ///
  /// Use this initializer to create a Boolean flag with an on/off pair.
  /// With the following declaration, for example, the user can specify either `--use-https` or `--no-use-https` to set the `useHTTPS` flag to `true` or `false`, respectively.
  ///
  /// ```swift
  /// @Flag(inversion: .prefixedNo)
  /// var useHTTPS: Bool
  /// ````
  ///
  /// - Parameters:
  ///   - name: A specification for what names are allowed for this flag.
  ///   - wrappedValue: A default value to use for this property, provided implicitly by the compiler during propery wrapper initialization.
  ///   - inversion: The method for converting this flag's name into an on/off pair.
  ///   - exclusivity: The behavior to use when an on/off pair of flags is specified.
  ///   - help: Information about how to use this flag.
  public init(
    name: NameSpecification = .long,
    inversion: FlagInversion,
    exclusivity: FlagExclusivity = .chooseLast,
    help: ArgumentHelp? = nil
  ) {
    self.init(
      name: name,
      initial: nil,
      inversion: inversion,
      exclusivity: exclusivity,
      help: help
    )
  }
}

extension Flag where Value == Int {
  /// Creates an integer property that gets its value from the number of times
  /// a flag appears.
  ///
  /// This property defaults to a value of zero.
  ///
  /// - Parameters:
  ///   - name: A specification for what names are allowed for this flag.
  ///   - help: Information about how to use this flag.
  public init(
    name: NameSpecification = .long,
    help: ArgumentHelp? = nil
  ) {
    self.init(_parsedValue: .init { key in
<<<<<<< HEAD
      .counter(key: key, name: name, help: help, completion: .default)
      })
=======
      .counter(key: key, name: name, help: help)
    })
>>>>>>> eb51f949
  }
}

// - MARK: EnumerableFlag

extension Flag where Value: EnumerableFlag {
  /// Creates a property with an optional default value, intended to be called by other constructors to centralize logic.
  ///
  /// This private `init` allows us to expose multiple other similar constructors to allow for standard default property initialization while reducing code duplication.
  private init(
    initial: Value?,
    exclusivity: FlagExclusivity,
    help: ArgumentHelp?
  ) {
    self.init(_parsedValue: .init { key in
      // This gets flipped to `true` the first time one of these flags is
      // encountered.
      var hasUpdated = false
      let defaultValue = initial.map(String.init(describing:))

      let caseHelps = Value.allCases.map { Value.help(for: $0) }
      let hasCustomCaseHelp = caseHelps.contains(where: { $0 != nil })
      
      let args = Value.allCases.enumerated().map { (i, value) -> ArgumentDefinition in
        let caseKey = InputKey(rawValue: String(describing: value))
        let name = Value.name(for: value)
        let helpForCase = hasCustomCaseHelp ? (caseHelps[i] ?? help) : help
        let help = ArgumentDefinition.Help(options: initial != nil ? .isOptional : [], help: helpForCase, defaultValue: defaultValue, key: key, isComposite: !hasCustomCaseHelp)
        return ArgumentDefinition.flag(name: name, key: key, caseKey: caseKey, help: help, parsingStrategy: .nextAsValue, initialValue: initial, update: .nullary({ (origin, name, values) in
          hasUpdated = try ArgumentSet.updateFlag(key: key, value: value, origin: origin, values: &values, hasUpdated: hasUpdated, exclusivity: exclusivity)
        }))
      }
      return exclusivity == .exclusive
        ? ArgumentSet(exclusive: args)
        : ArgumentSet(additive: args)
      })
  }

  /// Creates a property that gets its value from the presence of a flag,
  /// where the allowed flags are defined by an `EnumerableFlag` type.
  ///
  /// This method is deprecated, with usage split into two other methods below:
  /// - `init(wrappedValue:exclusivity:help:)` for properties with a default value
  /// - `init(exclusivity:help:)` for properties with no default value
  ///
  /// Existing usage of the `default` parameter should be replaced such as follows:
  /// ```diff
  /// -@Argument(default: .baz)
  /// -var foo: Bar
  /// +@Argument()
  /// +var foo: Bar = baz
  /// ```
  ///
  /// - Parameters:
  ///   - initial: A default value to use for this property. If `initial` is
  ///     `nil`, one of the flags declared by this `@Flag` attribute is required
  ///     from the user.
  ///   - exclusivity: The behavior to use when multiple flags are specified.
  ///   - help: Information about how to use this flag.
  @available(*, deprecated, message: "Use regular property initialization for default values (`var foo: Bar = .baz`)")
  public init(
    default initial: Value?,
    exclusivity: FlagExclusivity = .exclusive,
    help: ArgumentHelp? = nil
  ) {
    self.init(
      initial: initial,
      exclusivity: exclusivity,
      help: help
    )
  }

  /// Creates a property with a default value provided by standard Swift default value syntax that gets its value from the presence of a flag.
  ///
  /// Use this initializer to customize the name and number of states further than using a `Bool`.
  /// To use, define an `EnumerableFlag` enumeration with a case for each state, and use that as the type for your flag.
  /// In this case, the user can specify either `--use-production-server` or `--use-development-server` to set the flag's value.
  ///
  /// ```swift
  /// enum ServerChoice: EnumerableFlag {
  ///   case useProductionServer
  ///   case useDevelopmentServer
  /// }
  ///
  /// @Flag() var serverChoice: ServerChoice = .useProductionServer
  /// ```
  ///
  /// - Parameters:
  ///   - wrappedValue: A default value to use for this property, provided implicitly by the compiler during propery wrapper initialization.
  ///   - exclusivity: The behavior to use when multiple flags are specified.
  ///   - help: Information about how to use this flag.
  public init(
    wrappedValue: Value,
    exclusivity: FlagExclusivity = .exclusive,
    help: ArgumentHelp? = nil
  ) {
    self.init(
      initial: wrappedValue,
      exclusivity: exclusivity,
      help: help
    )
  }

  /// Creates a property with no default value that gets its value from the presence of a flag.
  ///
  /// Use this initializer to customize the name and number of states further than using a `Bool`.
  /// To use, define an `EnumerableFlag` enumeration with a case for each state, and use that as the type for your flag.
  /// In this case, the user can specify either `--use-production-server` or `--use-development-server` to set the flag's value.
  ///
  /// ```swift
  /// enum ServerChoice: EnumerableFlag {
  ///   case useProductionServer
  ///   case useDevelopmentServer
  /// }
  ///
  /// @Flag() var serverChoice: ServerChoice
  /// ```
  ///
  /// - Parameters:
  ///   - exclusivity: The behavior to use when multiple flags are specified.
  ///   - help: Information about how to use this flag.
  public init(
    exclusivity: FlagExclusivity = .exclusive,
    help: ArgumentHelp? = nil
  ) {
    self.init(
      initial: nil,
      exclusivity: exclusivity,
      help: help
    )
  }
}

extension Flag {
  /// Creates a property that gets its value from the presence of a flag,
  /// where the allowed flags are defined by an `EnumerableFlag` type.
  public init<Element>(
    exclusivity: FlagExclusivity = .exclusive,
    help: ArgumentHelp? = nil
  ) where Value == Element?, Element: EnumerableFlag {
    self.init(_parsedValue: .init { key in
      // This gets flipped to `true` the first time one of these flags is
      // encountered.
      var hasUpdated = false
      
      let caseHelps = Element.allCases.map { Element.help(for: $0) }
      let hasCustomCaseHelp = caseHelps.contains(where: { $0 != nil })

      let args = Element.allCases.enumerated().map { (i, value) -> ArgumentDefinition in
        let caseKey = InputKey(rawValue: String(describing: value))
        let name = Element.name(for: value)
        let helpForCase = hasCustomCaseHelp ? (caseHelps[i] ?? help) : help
        let help = ArgumentDefinition.Help(options: .isOptional, help: helpForCase, key: key, isComposite: !hasCustomCaseHelp)
        return ArgumentDefinition.flag(name: name, key: key, caseKey: caseKey, help: help, parsingStrategy: .nextAsValue, initialValue: nil as Element?, update: .nullary({ (origin, name, values) in
          hasUpdated = try ArgumentSet.updateFlag(key: key, value: value, origin: origin, values: &values, hasUpdated: hasUpdated, exclusivity: exclusivity)
        }))

      }
      return exclusivity == .exclusive
        ? ArgumentSet(exclusive: args)
        : ArgumentSet(additive: args)
      })
  }
  
  /// Creates an array property that gets its values from the presence of
  /// zero or more flags, where the allowed flags are defined by an
  /// `EnumerableFlag` type.
  ///
  /// This property has an empty array as its default value.
  ///
  /// - Parameters:
  ///   - name: A specification for what names are allowed for this flag.
  ///   - help: Information about how to use this flag.
  public init<Element>(
    wrappedValue: [Element],
    help: ArgumentHelp? = nil
  ) where Value == Array<Element>, Element: EnumerableFlag {
    self.init(_parsedValue: .init { key in
      let caseHelps = Element.allCases.map { Element.help(for: $0) }
      let hasCustomCaseHelp = caseHelps.contains(where: { $0 != nil })

      let args = Element.allCases.enumerated().map { (i, value) -> ArgumentDefinition in
        let caseKey = InputKey(rawValue: String(describing: value))
        let name = Element.name(for: value)
        let helpForCase = hasCustomCaseHelp ? (caseHelps[i] ?? help) : help
        let help = ArgumentDefinition.Help(options: .isOptional, help: helpForCase, key: key, isComposite: !hasCustomCaseHelp)
        return ArgumentDefinition.flag(name: name, key: key, caseKey: caseKey, help: help, parsingStrategy: .nextAsValue, initialValue: wrappedValue, update: .nullary({ (origin, name, values) in
          values.update(forKey: key, inputOrigin: origin, initial: [Element](), closure: {
            $0.append(value)
          })
        }))
      }
      return ArgumentSet(additive: args)
    })
  }
  
  @available(*, deprecated, message: "Provide an empty array literal as a default value.")
  public init<Element>(
    help: ArgumentHelp? = nil
  ) where Value == Array<Element>, Element: EnumerableFlag {
    self.init(wrappedValue: [], help: help)
  }
}

// - MARK: Unavailable CaseIterable/RawValue == String

extension Flag where Value: CaseIterable, Value: RawRepresentable, Value: Equatable, Value.RawValue == String {
  /// Creates a property that gets its value from the presence of a flag,
  /// where the allowed flags are defined by a case-iterable type.
  ///
  /// - Parameters:
  ///   - name: A specification for what names are allowed for this flag.
  ///   - initial: A default value to use for this property. If `initial` is
  ///     `nil`, this flag is required.
  ///   - exclusivity: The behavior to use when multiple flags are specified.
  ///   - help: Information about how to use this flag.
  @available(*, unavailable, message: "Add 'EnumerableFlag' conformance to your value type and, if needed, specify the 'name' of each case there.")
  public init(
    name: NameSpecification = .long,
    default initial: Value? = nil,
    exclusivity: FlagExclusivity = .exclusive,
    help: ArgumentHelp? = nil
  ) {
    self.init(_parsedValue: .init { key in
      // This gets flipped to `true` the first time one of these flags is
      // encountered.
      var hasUpdated = false
      let defaultValue = initial.map(String.init(describing:))

      let args = Value.allCases.map { value -> ArgumentDefinition in
        let caseKey = InputKey(rawValue: value.rawValue)
        let help = ArgumentDefinition.Help(options: initial != nil ? .isOptional : [], help: help, defaultValue: defaultValue, key: key, isComposite: true)
        return ArgumentDefinition.flag(name: name, key: key, caseKey: caseKey, help: help, parsingStrategy: .nextAsValue, initialValue: initial, update: .nullary({ (origin, name, values) in
          hasUpdated = try ArgumentSet.updateFlag(key: key, value: value, origin: origin, values: &values, hasUpdated: hasUpdated, exclusivity: exclusivity)
        }))
      }
      return exclusivity == .exclusive
        ? ArgumentSet(exclusive: args)
        : ArgumentSet(additive: args)
      })
  }
}

extension Flag {
  /// Creates a property that gets its value from the presence of a flag,
  /// where the allowed flags are defined by a case-iterable type.
  @available(*, unavailable, message: "Add 'EnumerableFlag' conformance to your value type and, if needed, specify the 'name' of each case there.")
  public init<Element>(
    name: NameSpecification = .long,
    exclusivity: FlagExclusivity = .exclusive,
    help: ArgumentHelp? = nil
  ) where Value == Element?, Element: CaseIterable, Element: Equatable, Element: RawRepresentable, Element.RawValue == String {
    self.init(_parsedValue: .init { key in
      // This gets flipped to `true` the first time one of these flags is
      // encountered.
      var hasUpdated = false
      
      let args = Element.allCases.map { value -> ArgumentDefinition in
        let caseKey = InputKey(rawValue: value.rawValue)
        let help = ArgumentDefinition.Help(options: .isOptional, help: help, key: key, isComposite: true)
        return ArgumentDefinition.flag(name: name, key: key, caseKey: caseKey, help: help, parsingStrategy: .nextAsValue, initialValue: nil as Element?, update: .nullary({ (origin, name, values) in
          hasUpdated = try ArgumentSet.updateFlag(key: key, value: value, origin: origin, values: &values, hasUpdated: hasUpdated, exclusivity: exclusivity)
        }))
      }
      return exclusivity == .exclusive
        ? ArgumentSet(exclusive: args)
        : ArgumentSet(additive: args)
    })
  }
  
  /// Creates an array property that gets its values from the presence of
  /// zero or more flags, where the allowed flags are defined by a
  /// `CaseIterable` type.
  ///
  /// This property has an empty array as its default value.
  ///
  /// - Parameters:
  ///   - name: A specification for what names are allowed for this flag.
  ///   - help: Information about how to use this flag.
  @available(*, unavailable, message: "Add 'EnumerableFlag' conformance to your value type and, if needed, specify the 'name' of each case there.")
  public init<Element>(
    name: NameSpecification = .long,
    help: ArgumentHelp? = nil
  ) where Value == Array<Element>, Element: CaseIterable, Element: RawRepresentable, Element.RawValue == String {
    self.init(_parsedValue: .init { key in
      let args = Element.allCases.map { value -> ArgumentDefinition in
        let caseKey = InputKey(rawValue: value.rawValue)
        let help = ArgumentDefinition.Help(options: .isOptional, help: help, key: key, isComposite: true)
        return ArgumentDefinition.flag(name: name, key: key, caseKey: caseKey, help: help, parsingStrategy: .nextAsValue, initialValue: [Element](), update: .nullary({ (origin, name, values) in
          values.update(forKey: key, inputOrigin: origin, initial: [Element](), closure: {
            $0.append(value)
          })
        }))
      }
      return ArgumentSet(additive: args)
    })
  }
}

extension ArgumentDefinition {
  static func flag<V>(name: NameSpecification, key: InputKey, caseKey: InputKey, help: Help, parsingStrategy: ArgumentDefinition.ParsingStrategy, initialValue: V?, update: Update) -> ArgumentDefinition {
    return ArgumentDefinition(kind: .name(key: caseKey, specification: name), help: help, completion: .default, parsingStrategy: parsingStrategy, update: update, initial: { origin, values in
      if let initial = initialValue {
        values.set(initial, forKey: key, inputOrigin: origin)
      }
    })
  }
}<|MERGE_RESOLUTION|>--- conflicted
+++ resolved
@@ -353,13 +353,8 @@
     help: ArgumentHelp? = nil
   ) {
     self.init(_parsedValue: .init { key in
-<<<<<<< HEAD
       .counter(key: key, name: name, help: help, completion: .default)
-      })
-=======
-      .counter(key: key, name: name, help: help)
     })
->>>>>>> eb51f949
   }
 }
 
