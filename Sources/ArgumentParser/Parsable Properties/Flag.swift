//===----------------------------------------------------------*- swift -*-===//
//
// This source file is part of the Swift Argument Parser open source project
//
// Copyright (c) 2020 Apple Inc. and the Swift project authors
// Licensed under Apache License v2.0 with Runtime Library Exception
//
// See https://swift.org/LICENSE.txt for license information
//
//===----------------------------------------------------------------------===//

/// A wrapper that represents a command-line flag.
///
/// A flag is a defaulted Boolean or integer value that can be changed by
/// specifying the flag on the command line. For example:
///
///     struct Options: ParsableArguments {
///         @Flag var verbose: Bool
///     }
///
/// `verbose` has a default value of `false`, but becomes `true` if `--verbose`
/// is provided on the command line.
///
/// A flag can have a value that is a `Bool`, an `Int`, or any `CaseIterable`
/// type. When using a `CaseIterable` type as a flag, the individual cases
/// form the flags that are used on the command line.
///
///     struct Options {
///         enum Operation: CaseIterable, ... {
///             case add
///             case multiply
///         }
///
///         @Flag var operation: Operation
///     }
///
///     // usage: command --add
///     //    or: command --multiply
@propertyWrapper
public struct Flag<Value>: Decodable, ParsedWrapper {
  internal var _parsedValue: Parsed<Value>
  
  internal init(_parsedValue: Parsed<Value>) {
    self._parsedValue = _parsedValue
  }
  
  public init(from decoder: Decoder) throws {
    try self.init(_decoder: decoder)
  }
  
  /// The value presented by this property wrapper.
  public var wrappedValue: Value {
    get {
      switch _parsedValue {
      case .value(let v):
        return v
      case .definition:
        fatalError("Trying to read value from definition.")
      }
    }
    set {
      _parsedValue = .value(newValue)
    }
  }
}

extension Flag: CustomStringConvertible {
  public var description: String {
    switch _parsedValue {
    case .value(let v):
      return String(describing: v)
    case .definition:
      return "Flag(*definition*)"
    }
  }
}

extension Flag: DecodableParsedWrapper where Value: Decodable {}

/// The options for converting a Boolean flag into a `true`/`false` pair.
public enum FlagInversion {
  /// Adds a matching flag with a `no-` prefix to represent `false`.
  ///
  /// For example, the `shouldRender` property in this declaration is set to
  /// `true` when a user provides `--render` and to `false` when the user
  /// provides `--no-render`:
  ///
  ///     @Flag(name: .customLong("render"), inversion: .prefixedNo)
  ///     var shouldRender: Bool
  case prefixedNo
  
  /// Uses matching flags with `enable-` and `disable-` prefixes.
  ///
  /// For example, the `extraOutput` property in this declaration is set to
  /// `true` when a user provides `--enable-extra-output` and to `false` when
  /// the user provides `--disable-extra-output`:
  ///
  ///     @Flag(inversion: .prefixedEnableDisable)
  ///     var extraOutput: Bool
  case prefixedEnableDisable
}

/// The options for treating enumeration-based flags as exclusive.
public enum FlagExclusivity {
  /// Only one of the enumeration cases may be provided.
  case exclusive
  
  /// The first enumeration case that is provided is used.
  case chooseFirst
  
  /// The last enumeration case that is provided is used.
  case chooseLast
}

extension Flag where Value == Bool {
  /// Creates a Boolean property that reads its value from the presence of a
  /// flag.
  ///
  /// This property defaults to a value of `false`.
  ///
  /// - Parameters:
  ///   - name: A specification for what names are allowed for this flag.
  ///   - help: Information about how to use this flag.
  public init(
    name: NameSpecification = .long,
    help: ArgumentHelp? = nil
  ) {
    self.init(_parsedValue: .init { key in
      .flag(key: key, name: name, help: help)
      })
  }
  
  /// Creates a Boolean property that reads its value from the presence of
  /// one or more inverted flags.
  ///
  /// Use this initializer to create a Boolean flag with an on/off pair. With
  /// the following declaration, for example, the user can specify either
  /// `--use-https` or `--no-use-https` to set the `useHTTPS` flag to `true`
  /// or `false`, respectively.
  ///
  ///     @Flag(inversion: .prefixedNo)
  ///     var useHTTPS: Bool
  ///
  /// To customize the names of the two states further, define a
  /// `CaseIterable` enumeration with a case for each state, and use that
  /// as the type for your flag. In this case, the user can specify either
  /// `--use-production-server` or `--use-development-server` to set the
  /// flag's value.
  ///
  ///     enum ServerChoice {
  ///         case useProductionServer
  ///         case useDevelopmentServer
  ///     }
  ///
  ///     @Flag() var serverChoice: ServerChoice
  ///
  /// - Parameters:
  ///   - name: A specification for what names are allowed for this flag.
<<<<<<< HEAD
  ///   - initial: The default value for this flag.
  ///   - inversion: The method for converting this flag's name into an on/off
=======
  ///   - initial: The default value for this flag. If `initial` is `nil`, one
  ///     of the two inversions is required.
  ///   - inversion: The method for converting this flags name into an on/off
>>>>>>> 7e25c000
  ///     pair.
  ///   - help: Information about how to use this flag.
  public init(
    name: NameSpecification = .long,
    default initial: Bool? = false,
    inversion: FlagInversion,
    help: ArgumentHelp? = nil
  ) {
    self.init(_parsedValue: .init { key in
      .flag(key: key, name: name, default: initial, inversion: inversion, help: help)
      })
  }
}

extension Flag where Value == Int {
  /// Creates an integer property that gets its value from the number of times
  /// a flag appears.
  ///
  /// This property defaults to a value of zero.
  ///
  /// - Parameters:
  ///   - name: A specification for what names are allowed for this flag.
  ///   - help: Information about how to use this flag.
  public init(
    name: NameSpecification = .long,
    help: ArgumentHelp? = nil
  ) {
    self.init(_parsedValue: .init { key in
      .counter(key: key, name: name, help: help)
      })
  }
}

extension Flag where Value: CaseIterable, Value: RawRepresentable, Value.RawValue == String {
  /// Creates a property that gets its value from the presence of a flag,
  /// where the allowed flags are defined by a `CaseIterable` type.
  ///
  /// - Parameters:
  ///   - name: A specification for what names are allowed for this flag.
  ///   - initial: A default value to use for this property. If `initial` is
  ///     `nil`, this flag is required.
  ///   - exclusivity: The behavior to use when multiple flags are specified.
  ///   - help: Information about how to use this flag.
  public init(
    name: NameSpecification = .long,
    default initial: Value? = nil,
    exclusivity: FlagExclusivity = .exclusive,
    help: ArgumentHelp? = nil
  ) {
    self.init(_parsedValue: .init { key in
      // This gets flipped to `true` the first time one of these flags is
      // encountered.
      var hasUpdated = false
      
      let args = Value.allCases.map { value -> ArgumentDefinition in
        let caseKey = InputKey(rawValue: value.rawValue)
        let help = ArgumentDefinition.Help(options: initial != nil ? .isOptional : [], help: help, key: key)
        return ArgumentDefinition.flag(name: name, key: key, caseKey: caseKey, help: help, parsingStrategy: .nextAsValue, initialValue: initial, update: .nullary({ (origin, name, values) in
          // TODO: We should catch duplicate flags that hit a single part of
          // an exclusive argument set in the value parsing, not here.
          let previous = values.element(forKey: key)
          switch (hasUpdated, previous, exclusivity) {
          case (true, let p?, .exclusive):
            // This value has already been set.
            throw ParserError.duplicateExclusiveValues(previous: p.inputOrigin, duplicate: origin)
          case (false, _, _), (_, _, .chooseLast):
            values.set(value, forKey: key, inputOrigin: origin)
          default:
            break
          }
          hasUpdated = true
        }))
      }
      return exclusivity == .exclusive
        ? ArgumentSet(exclusive: args)
        : ArgumentSet(additive: args)
      })
  }
}

extension Flag {
  /// Creates a property that gets its value from the presence of a flag,
  /// where the allowed flags are defined by a `CaseIterable` type.
  ///
  /// This property has a default value of `nil`; specifying the flag in the
  /// command-line arguments is not required.
  ///
  /// - Parameters:
  ///   - name: A specification for what names are allowed for this flag.
  ///   - exclusivity: The behavior to use when multiple flags are specified.
  ///   - help: Information about how to use this flag.
  public init<Element>(
    name: NameSpecification = .long,
    exclusivity: FlagExclusivity = .exclusive,
    help: ArgumentHelp? = nil
  ) where Value == Element?, Element: CaseIterable, Element: RawRepresentable, Element.RawValue == String {
    self.init(_parsedValue: .init { key in
      // This gets flipped to `true` the first time one of these flags is
      // encountered.
      var hasUpdated = false
      
      let args = Element.allCases.map { value -> ArgumentDefinition in
        let caseKey = InputKey(rawValue: value.rawValue)
        let help = ArgumentDefinition.Help(options: .isOptional, help: help, key: key)
        return ArgumentDefinition.flag(name: name, key: key, caseKey: caseKey, help: help, parsingStrategy: .nextAsValue, initialValue: nil as Element?, update: .nullary({ (origin, name, values) in
          if hasUpdated && exclusivity == .exclusive {
            throw ParserError.unexpectedExtraValues([(origin, String(describing: value))])
          }
          if !hasUpdated || exclusivity == .chooseLast {
            values.set(value, forKey: key, inputOrigin: origin)
          }
          hasUpdated = true
        }))
      }
      return exclusivity == .exclusive
        ? ArgumentSet(exclusive: args)
        : ArgumentSet(additive: args)
      })
  }
  
  /// Creates an array property that gets its values from the presence of
  /// zero or more flags, where the allowed flags are defined by a
  /// `CaseIterable` type.
  ///
  /// This property has an empty array as its default value.
  ///
  /// - Parameters:
  ///   - name: A specification for what names are allowed for this flag.
  ///   - help: Information about how to use this flag.
  public init<Element>(
    name: NameSpecification = .long,
    help: ArgumentHelp? = nil
  ) where Value == Array<Element>, Element: CaseIterable, Element: RawRepresentable, Element.RawValue == String {
    self.init(_parsedValue: .init { key in
      let args = Element.allCases.map { value -> ArgumentDefinition in
        let caseKey = InputKey(rawValue: value.rawValue)
        let help = ArgumentDefinition.Help(options: .isOptional, help: help, key: key)
        return ArgumentDefinition.flag(name: name, key: key, caseKey: caseKey, help: help, parsingStrategy: .nextAsValue, initialValue: [Element](), update: .nullary({ (origin, name, values) in
          values.update(forKey: key, inputOrigin: origin, initial: [Element](), closure: {
            $0.append(value)
          })
        }))
      }
      return ArgumentSet(additive: args)
      })
  }
}

extension ArgumentDefinition {
  static func flag<V>(name: NameSpecification, key: InputKey, caseKey: InputKey, help: Help, parsingStrategy: ArgumentDefinition.ParsingStrategy, initialValue: V?, update: Update) -> ArgumentDefinition {
    return ArgumentDefinition(kind: .name(key: caseKey, specification: name), help: help, parsingStrategy: parsingStrategy, update: update, initial: { origin, values in
      if let initial = initialValue {
        values.set(initial, forKey: key, inputOrigin: origin)
      }
    })
  }
}<|MERGE_RESOLUTION|>--- conflicted
+++ resolved
@@ -156,14 +156,8 @@
   ///
   /// - Parameters:
   ///   - name: A specification for what names are allowed for this flag.
-<<<<<<< HEAD
   ///   - initial: The default value for this flag.
   ///   - inversion: The method for converting this flag's name into an on/off
-=======
-  ///   - initial: The default value for this flag. If `initial` is `nil`, one
-  ///     of the two inversions is required.
-  ///   - inversion: The method for converting this flags name into an on/off
->>>>>>> 7e25c000
   ///     pair.
   ///   - help: Information about how to use this flag.
   public init(
