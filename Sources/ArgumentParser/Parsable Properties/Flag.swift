//===----------------------------------------------------------*- swift -*-===//
//
// This source file is part of the Swift Argument Parser open source project
//
// Copyright (c) 2020 Apple Inc. and the Swift project authors
// Licensed under Apache License v2.0 with Runtime Library Exception
//
// See https://swift.org/LICENSE.txt for license information
//
//===----------------------------------------------------------------------===//

/// A property wrapper that represents a command-line flag.
///
/// Use the `@Flag` wrapper to define a property of your custom type as a
/// command-line flag. A *flag* is a dash-prefixed label that can be provided on
/// the command line, such as `-d` and `--debug`.
///
/// For example, the following program declares a flag that lets a user indicate
/// that seconds should be included when printing the time.
///
///     @main
///     struct Time: ParsableCommand {
///         @Flag var includeSeconds = false
///
///         mutating func run() {
///             if includeSeconds {
///                 print(Date.now.formatted(.dateTime.hour().minute().second()))
///             } else {
///                 print(Date.now.formatted(.dateTime.hour().minute()))
///             }
///         }
///     }
///
/// `includeSeconds` has a default value of `false`, but becomes `true` if
/// `--include-seconds` is provided on the command line.
///
///     $ time
///     11:09 AM
///     $ time --include-seconds
///     11:09:15 AM
///
/// A flag can have a value that is a `Bool`, an `Int`, or any `EnumerableFlag`
/// type. When using an `EnumerableFlag` type as a flag, the individual cases
/// form the flags that are used on the command line.
///
///     @main
///     struct Math: ParsableCommand {
///         enum Operation: EnumerableFlag {
///             case add
///             case multiply
///         }
///
///         @Flag var operation: Operation
///
///         mutating func run() {
///             print("Time to \(operation)!")
///         }
///     }
///
/// Instead of using the name of the `operation` property as the flag in this
/// case, the two cases of the `Operation` enumeration become valid flags.
/// The `operation` property is neither optional nor given a default value, so
/// one of the two flags is required.
///
///     $ math --add
///     Time to add!
///     $ math
///     Error: Missing one of: '--add', '--multiply'
@propertyWrapper
public struct Flag<Value>: Decodable, ParsedWrapper {
  internal var _parsedValue: Parsed<Value>

  internal init(_parsedValue: Parsed<Value>) {
    self._parsedValue = _parsedValue
  }
  
  public init(from decoder: Decoder) throws {
    try self.init(_decoder: decoder)
  }

  /// This initializer works around a quirk of property wrappers, where the
  /// compiler will not see no-argument initializers in extensions. Explicitly
  /// marking this initializer unavailable means that when `Value` is a type
  /// supported by `Flag` like `Bool` or `EnumerableFlag`, the appropriate
  /// overload will be selected instead.
  ///
  /// ```swift
  /// @Flag() var flag: Bool  // Syntax without this initializer
  /// @Flag var flag: Bool    // Syntax with this initializer
  /// ```
  @available(*, unavailable, message: "A default value must be provided unless the value type is supported by Flag.")
  public init() {
    fatalError("unavailable")
  }

  /// The value presented by this property wrapper.
  public var wrappedValue: Value {
    get {
      switch _parsedValue {
      case .value(let v):
        return v
      case .definition:
        fatalError(directlyInitializedError)
      }
    }
    set {
      _parsedValue = .value(newValue)
    }
  }
}

extension Flag: CustomStringConvertible {
  public var description: String {
    switch _parsedValue {
    case .value(let v):
      return String(describing: v)
    case .definition:
      return "Flag(*definition*)"
    }
  }
}

extension Flag: DecodableParsedWrapper where Value: Decodable {}

/// The options for converting a Boolean flag into a `true`/`false` pair.
public struct FlagInversion: Hashable {
  internal enum Representation {
    case prefixedNo
    case prefixedEnableDisable
  }
  
  internal var base: Representation
  
  /// Adds a matching flag with a `no-` prefix to represent `false`.
  ///
  /// For example, the `shouldRender` property in this declaration is set to
  /// `true` when a user provides `--render` and to `false` when the user
  /// provides `--no-render`:
  ///
  ///     @Flag(name: .customLong("render"), inversion: .prefixedNo)
  ///     var shouldRender: Bool
  public static var prefixedNo: FlagInversion {
    self.init(base: .prefixedNo)
  }
  
  /// Uses matching flags with `enable-` and `disable-` prefixes.
  ///
  /// For example, the `extraOutput` property in this declaration is set to
  /// `true` when a user provides `--enable-extra-output` and to `false` when
  /// the user provides `--disable-extra-output`:
  ///
  ///     @Flag(inversion: .prefixedEnableDisable)
  ///     var extraOutput: Bool
  public static var prefixedEnableDisable: FlagInversion {
    self.init(base: .prefixedEnableDisable)
  }
}

/// The options for treating enumeration-based flags as exclusive.
public struct FlagExclusivity: Hashable {
  internal enum Representation {
    case exclusive
    case chooseFirst
    case chooseLast
  }
  
  internal var base: Representation
  
  /// Only one of the enumeration cases may be provided.
  public static var exclusive: FlagExclusivity {
    self.init(base: .exclusive)
  }
  
  /// The first enumeration case that is provided is used.
  public static var chooseFirst: FlagExclusivity {
    self.init(base: .chooseFirst)
  }
  
  /// The last enumeration case that is provided is used.
  public static var chooseLast: FlagExclusivity {
    self.init(base: .chooseLast)
  }
}

extension Flag where Value == Optional<Bool> {
  /// Creates a Boolean property that reads its value from the presence of
  /// one or more inverted flags.
  ///
  /// Use this initializer to create an optional Boolean flag with an on/off
  /// pair. With the following declaration, for example, the user can specify
  /// either `--use-https` or `--no-use-https` to set the `useHTTPS` flag to
  /// `true` or `false`, respectively. If neither is specified, the resulting
  /// flag value would be `nil`.
  ///
  ///     @Flag(inversion: .prefixedNo)
  ///     var useHTTPS: Bool?
  ///
  /// - Parameters:
  ///   - name: A specification for what names are allowed for this flag.
  ///   - inversion: The method for converting this flags name into an on/off
  ///     pair.
  ///   - exclusivity: The behavior to use when an on/off pair of flags is
  ///     specified.
  ///   - help: Information about how to use this flag.
  public init(
    name: NameSpecification = .long,
    inversion: FlagInversion,
    exclusivity: FlagExclusivity = .chooseLast,
    help: ArgumentHelp? = nil
  ) {
    self.init(_parsedValue: .init { key in
      .flag(
        key: key,
        name: name,
        default: nil,
        required: false,
        inversion: inversion,
        exclusivity: exclusivity,
        help: help)
    })
  }
  
  /// This initializer allows a user to provide a `nil` default value for
  /// `@Flag`-marked `Optional<Bool>` property without allowing a non-`nil`
  /// default value.
  public init(
    wrappedValue _value: _OptionalNilComparisonType,
    name: NameSpecification = .long,
    inversion: FlagInversion,
    exclusivity: FlagExclusivity = .chooseLast,
    help: ArgumentHelp? = nil
  ) {
    self.init(
      name: name,
      inversion: inversion,
      exclusivity: exclusivity,
      help: help)
  }

}

extension Flag where Value == Bool {
  /// Creates a Boolean property with an optional default value, intended to be called by other constructors to centralize logic.
  ///
  /// This private `init` allows us to expose multiple other similar constructors to allow for standard default property initialization while reducing code duplication.
  private init(
    name: NameSpecification,
    initial: Bool?,
    help: ArgumentHelp? = nil
  ) {
    self.init(_parsedValue: .init { key in
      .flag(key: key, name: name, default: initial, help: help)
    })
  }

  /// Creates a Boolean property with default value provided by standard Swift default value syntax that reads its value from the presence of a flag.
  ///
  /// - Parameters:
  ///   - wrappedValue: A default value to use for this property, provided implicitly by the compiler during property wrapper initialization.
  ///   - name: A specification for what names are allowed for this flag.
  ///   - help: Information about how to use this flag.
  public init(
    wrappedValue: Bool,
    name: NameSpecification = .long,
    help: ArgumentHelp? = nil
  ) {
    self.init(
      name: name,
      initial: wrappedValue,
      help: help
    )
  }

  /// Creates a property with an optional default value, intended to be called by other constructors to centralize logic.
  ///
  /// This private `init` allows us to expose multiple other similar constructors to allow for standard default property initialization while reducing code duplication.
  private init(
    name: NameSpecification,
    initial: Bool?,
    inversion: FlagInversion,
    exclusivity: FlagExclusivity,
    help: ArgumentHelp?
  ) {
    self.init(_parsedValue: .init { key in
      .flag(
        key: key,
        name: name,
        default: initial,
        required: initial == nil,
        inversion: inversion,
        exclusivity: exclusivity,
        help: help)
      })
  }

  /// Creates a Boolean property with default value provided by standard Swift default value syntax that reads its value from the presence of one or more inverted flags.
  ///
  /// Use this initializer to create a Boolean flag with an on/off pair.
  /// With the following declaration, for example, the user can specify either `--use-https` or `--no-use-https` to set the `useHTTPS` flag to `true` or `false`, respectively.
  ///
  /// ```swift
  /// @Flag(inversion: .prefixedNo)
  /// var useHTTPS: Bool = true
  /// ````
  ///
  /// - Parameters:
  ///   - name: A specification for what names are allowed for this flag.
  ///   - wrappedValue: A default value to use for this property, provided implicitly by the compiler during property wrapper initialization.
  ///   - inversion: The method for converting this flag's name into an on/off pair.
  ///   - exclusivity: The behavior to use when an on/off pair of flags is specified.
  ///   - help: Information about how to use this flag.
  public init(
    wrappedValue: Bool,
    name: NameSpecification = .long,
    inversion: FlagInversion,
    exclusivity: FlagExclusivity = .chooseLast,
    help: ArgumentHelp? = nil
  ) {
    self.init(
      name: name,
      initial: wrappedValue,
      inversion: inversion,
      exclusivity: exclusivity,
      help: help
    )
  }

  /// Creates a Boolean property with no default value that reads its value from the presence of one or more inverted flags.
  ///
  /// Use this initializer to create a Boolean flag with an on/off pair.
  /// With the following declaration, for example, the user can specify either `--use-https` or `--no-use-https` to set the `useHTTPS` flag to `true` or `false`, respectively.
  ///
  /// ```swift
  /// @Flag(inversion: .prefixedNo)
  /// var useHTTPS: Bool
  /// ````
  ///
  /// - Parameters:
  ///   - name: A specification for what names are allowed for this flag.
  ///   - wrappedValue: A default value to use for this property, provided implicitly by the compiler during property wrapper initialization.
  ///   - inversion: The method for converting this flag's name into an on/off pair.
  ///   - exclusivity: The behavior to use when an on/off pair of flags is specified.
  ///   - help: Information about how to use this flag.
  public init(
    name: NameSpecification = .long,
    inversion: FlagInversion,
    exclusivity: FlagExclusivity = .chooseLast,
    help: ArgumentHelp? = nil
  ) {
    self.init(
      name: name,
      initial: nil,
      inversion: inversion,
      exclusivity: exclusivity,
      help: help
    )
  }
}

extension Flag where Value == Int {
  /// Creates an integer property that gets its value from the number of times
  /// a flag appears.
  ///
  /// This property defaults to a value of zero.
  ///
  /// - Parameters:
  ///   - name: A specification for what names are allowed for this flag.
  ///   - help: Information about how to use this flag.
  public init(
    name: NameSpecification = .long,
    help: ArgumentHelp? = nil
  ) {
    self.init(_parsedValue: .init { key in
      .counter(key: key, name: name, help: help)
    })
  }
}

// - MARK: EnumerableFlag

extension Flag where Value: EnumerableFlag {
  /// Creates a property with an optional default value, intended to be called by other constructors to centralize logic.
  ///
  /// This private `init` allows us to expose multiple other similar constructors to allow for standard default property initialization while reducing code duplication.
  private init(
    initial: Value?,
    exclusivity: FlagExclusivity,
    help: ArgumentHelp?
  ) {
    self.init(_parsedValue: .init { key in
      // This gets flipped to `true` the first time one of these flags is
      // encountered.
      var hasUpdated = false
      
      // Create a string representation of the default value. Since this is a
      // flag, the default value to show to the user is the `--value-name`
      // flag that a user would provide on the command line, not a Swift value.
      let defaultValueFlag = initial.flatMap { value in
        let defaultKey = InputKey(rawValue: String(describing: value))
        let defaultNames = Value.name(for: value).makeNames(defaultKey)
        return defaultNames.first?.synopsisString
      }

      let caseHelps = Value.allCases.map { Value.help(for: $0) }
      let hasCustomCaseHelp = caseHelps.contains(where: { $0 != nil })
      
      let args = Value.allCases.enumerated().map { (i, value) -> ArgumentDefinition in
        let caseKey = InputKey(rawValue: String(describing: value))
        let name = Value.name(for: value)
<<<<<<< HEAD
        
        let helpForCase = caseHelps[i] ?? help
        var defaultValueString: String? = nil
        if hasCustomCaseHelp {
          if value == initial {
            defaultValueString = defaultValueFlag
          }
        } else {
          defaultValueString = defaultValueFlag
        }
        
        let help = ArgumentDefinition.Help(
          options: initial != nil ? .isOptional : [],
          help: helpForCase,
          defaultValue: defaultValueString,
          key: key,
          isComposite: !hasCustomCaseHelp)
        
        return ArgumentDefinition.flag(
          name: name,
          key: key,
          caseKey: caseKey,
          help: help,
          parsingStrategy: .default,
          initialValue: initial,
          update: .nullary({ (origin, name, values) in
            hasUpdated = try ArgumentSet.updateFlag(key: key, value: value, origin: origin, values: &values, hasUpdated: hasUpdated, exclusivity: exclusivity)
          })
        )
=======
        let helpForCase = hasCustomCaseHelp ? (caseHelps[i] ?? help) : help
        let help = ArgumentDefinition.Help(
          allValues: [],
          options: initial != nil ? [.isOptional] : [],
          help: helpForCase,
          defaultValue: defaultValue,
          key: key,
          isComposite: !hasCustomCaseHelp)
        return ArgumentDefinition.flag(name: name, key: key, caseKey: caseKey, help: help, parsingStrategy: .default, initialValue: initial, update: .nullary({ (origin, name, values) in
          hasUpdated = try ArgumentSet.updateFlag(key: key, value: value, origin: origin, values: &values, hasUpdated: hasUpdated, exclusivity: exclusivity)
        }))
>>>>>>> 607021b7
      }
      return ArgumentSet(args)
      })
  }

  /// Creates a property with a default value provided by standard Swift default value syntax that gets its value from the presence of a flag.
  ///
  /// Use this initializer to customize the name and number of states further than using a `Bool`.
  /// To use, define an `EnumerableFlag` enumeration with a case for each state, and use that as the type for your flag.
  /// In this case, the user can specify either `--use-production-server` or `--use-development-server` to set the flag's value.
  ///
  /// ```swift
  /// enum ServerChoice: EnumerableFlag {
  ///   case useProductionServer
  ///   case useDevelopmentServer
  /// }
  ///
  /// @Flag var serverChoice: ServerChoice = .useProductionServer
  /// ```
  ///
  /// - Parameters:
  ///   - wrappedValue: A default value to use for this property, provided implicitly by the compiler during property wrapper initialization.
  ///   - exclusivity: The behavior to use when multiple flags are specified.
  ///   - help: Information about how to use this flag.
  public init(
    wrappedValue: Value,
    exclusivity: FlagExclusivity = .exclusive,
    help: ArgumentHelp? = nil
  ) {
    self.init(
      initial: wrappedValue,
      exclusivity: exclusivity,
      help: help
    )
  }

  /// Creates a property with no default value that gets its value from the presence of a flag.
  ///
  /// Use this initializer to customize the name and number of states further than using a `Bool`.
  /// To use, define an `EnumerableFlag` enumeration with a case for each state, and use that as the type for your flag.
  /// In this case, the user can specify either `--use-production-server` or `--use-development-server` to set the flag's value.
  ///
  /// ```swift
  /// enum ServerChoice: EnumerableFlag {
  ///   case useProductionServer
  ///   case useDevelopmentServer
  /// }
  ///
  /// @Flag var serverChoice: ServerChoice
  /// ```
  ///
  /// - Parameters:
  ///   - exclusivity: The behavior to use when multiple flags are specified.
  ///   - help: Information about how to use this flag.
  public init(
    exclusivity: FlagExclusivity = .exclusive,
    help: ArgumentHelp? = nil
  ) {
    self.init(
      initial: nil,
      exclusivity: exclusivity,
      help: help
    )
  }
}

extension Flag {
  /// Creates a property that gets its value from the presence of a flag,
  /// where the allowed flags are defined by an `EnumerableFlag` type.
  public init<Element>(
    exclusivity: FlagExclusivity = .exclusive,
    help: ArgumentHelp? = nil
  ) where Value == Element?, Element: EnumerableFlag {
    self.init(_parsedValue: .init { key in
      // This gets flipped to `true` the first time one of these flags is
      // encountered.
      var hasUpdated = false
      
      let caseHelps = Element.allCases.map { Element.help(for: $0) }
      let hasCustomCaseHelp = caseHelps.contains(where: { $0 != nil })

      let args = Element.allCases.enumerated().map { (i, value) -> ArgumentDefinition in
        let caseKey = InputKey(rawValue: String(describing: value))
        let name = Element.name(for: value)
        let helpForCase = hasCustomCaseHelp ? (caseHelps[i] ?? help) : help

        let help = ArgumentDefinition.Help(
          allValues: [],
          options: [.isOptional],
          help: helpForCase,
          defaultValue: nil,
          key: key,
          isComposite: !hasCustomCaseHelp)

        return ArgumentDefinition.flag(name: name, key: key, caseKey: caseKey, help: help, parsingStrategy: .default, initialValue: nil as Element?, update: .nullary({ (origin, name, values) in
          hasUpdated = try ArgumentSet.updateFlag(key: key, value: value, origin: origin, values: &values, hasUpdated: hasUpdated, exclusivity: exclusivity)
        }))

      }
      return ArgumentSet(args)
      })
  }

  /// Creates an array property with an optional default value, intended to be called by other constructors to centralize logic.
  ///
  /// This private `init` allows us to expose multiple other similar constructors to allow for standard default property initialization while reducing code duplication.
  private init<Element>(
    initial: [Element]?,
    help: ArgumentHelp? = nil
  ) where Value == Array<Element>, Element: EnumerableFlag {
    self.init(_parsedValue: .init { key in
      let caseHelps = Element.allCases.map { Element.help(for: $0) }
      let hasCustomCaseHelp = caseHelps.contains(where: { $0 != nil })

      let args = Element.allCases.enumerated().map { (i, value) -> ArgumentDefinition in
        let caseKey = InputKey(rawValue: String(describing: value))
        let name = Element.name(for: value)
        let helpForCase = hasCustomCaseHelp ? (caseHelps[i] ?? help) : help
        let help = ArgumentDefinition.Help(
          allValues: [],
          options: [.isOptional],
          help: helpForCase,
          defaultValue: nil,
          key: key,
          isComposite: !hasCustomCaseHelp)

        return ArgumentDefinition.flag(name: name, key: key, caseKey: caseKey, help: help, parsingStrategy: .default, initialValue: initial, update: .nullary({ (origin, name, values) in
          values.update(forKey: key, inputOrigin: origin, initial: [Element](), closure: {
            $0.append(value)
          })
        }))
      }
      return ArgumentSet(args)
    })
  }

  /// Creates an array property that gets its values from the presence of
  /// zero or more flags, where the allowed flags are defined by an
  /// `EnumerableFlag` type.
  ///
  /// This property has an empty array as its default value.
  ///
  /// - Parameters:
  ///   - name: A specification for what names are allowed for this flag.
  ///   - help: Information about how to use this flag.
  public init<Element>(
    wrappedValue: [Element],
    help: ArgumentHelp? = nil
  ) where Value == Array<Element>, Element: EnumerableFlag {
    self.init(
      initial: wrappedValue,
      help: help
    )
  }

  /// Creates an array property with no default value that gets its values from the presence of zero or more flags, where the allowed flags are defined by an `EnumerableFlag` type.
  ///
  /// This method is called to initialize an array `Flag` with no default value such as:
  /// ```swift
  /// @Flag
  /// var foo: [CustomFlagType]
  /// ```
  ///
  /// - Parameters:
  ///   - help: Information about how to use this flag.
  public init<Element>(
    help: ArgumentHelp? = nil
  ) where Value == Array<Element>, Element: EnumerableFlag {
    self.init(
      initial: nil,
      help: help
    )
  }
}

extension ArgumentDefinition {
  static func flag<V>(name: NameSpecification, key: InputKey, caseKey: InputKey, help: Help, parsingStrategy: ArgumentDefinition.ParsingStrategy, initialValue: V?, update: Update) -> ArgumentDefinition {
    return ArgumentDefinition(kind: .name(key: caseKey, specification: name), help: help, completion: .default, parsingStrategy: parsingStrategy, update: update, initial: { origin, values in
      if let initial = initialValue {
        values.set(initial, forKey: key, inputOrigin: origin)
      }
    })
  }
}<|MERGE_RESOLUTION|>--- conflicted
+++ resolved
@@ -407,7 +407,6 @@
       let args = Value.allCases.enumerated().map { (i, value) -> ArgumentDefinition in
         let caseKey = InputKey(rawValue: String(describing: value))
         let name = Value.name(for: value)
-<<<<<<< HEAD
         
         let helpForCase = caseHelps[i] ?? help
         var defaultValueString: String? = nil
@@ -420,6 +419,7 @@
         }
         
         let help = ArgumentDefinition.Help(
+          allValues: [],
           options: initial != nil ? .isOptional : [],
           help: helpForCase,
           defaultValue: defaultValueString,
@@ -437,19 +437,6 @@
             hasUpdated = try ArgumentSet.updateFlag(key: key, value: value, origin: origin, values: &values, hasUpdated: hasUpdated, exclusivity: exclusivity)
           })
         )
-=======
-        let helpForCase = hasCustomCaseHelp ? (caseHelps[i] ?? help) : help
-        let help = ArgumentDefinition.Help(
-          allValues: [],
-          options: initial != nil ? [.isOptional] : [],
-          help: helpForCase,
-          defaultValue: defaultValue,
-          key: key,
-          isComposite: !hasCustomCaseHelp)
-        return ArgumentDefinition.flag(name: name, key: key, caseKey: caseKey, help: help, parsingStrategy: .default, initialValue: initial, update: .nullary({ (origin, name, values) in
-          hasUpdated = try ArgumentSet.updateFlag(key: key, value: value, origin: origin, values: &values, hasUpdated: hasUpdated, exclusivity: exclusivity)
-        }))
->>>>>>> 607021b7
       }
       return ArgumentSet(args)
       })
