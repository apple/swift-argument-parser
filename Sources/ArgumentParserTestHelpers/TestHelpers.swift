--- conflicted
+++ resolved
@@ -132,7 +132,6 @@
   }
 }
 
-<<<<<<< HEAD
 // Assert ParseCommand of interactive mode
 public func AssertParseCommand<A: ParsableCommand>(_ rootCommand: ParsableCommand.Type, _ type: A.Type, _ arguments: [String], lines: [String], file: StaticString = #file, line: UInt = #line, closure: (A) throws -> Void) {
   do {
@@ -150,14 +149,6 @@
   }
 }
 
-public func AssertEqualStringsIgnoringTrailingWhitespace(_ string1: String, _ string2: String, file: StaticString = #file, line: UInt = #line) {
-  let lines1 = string1.split(separator: "\n", omittingEmptySubsequences: false)
-  let lines2 = string2.split(separator: "\n", omittingEmptySubsequences: false)
-  
-  XCTAssertEqual(lines1.count, lines2.count, "Strings have different numbers of lines.", file: (file), line: line)
-  for (line1, line2) in zip(lines1, lines2) {
-    XCTAssertEqual(line1.trimmed(), line2.trimmed(), file: (file), line: line)
-=======
 public func AssertEqualStrings(actual: String, expected: String, file: StaticString = #file, line: UInt = #line) {
   // If the input strings are not equal, create a simple diff for debugging...
   guard actual != expected else {
@@ -206,7 +197,6 @@
     for (actualLine, expectedLine) in zip(actualLines, expectedLines) {
       XCTAssertEqual(actualLine, expectedLine, file: file, line: line)
     }
->>>>>>> fee6933f
   }
 }
 
